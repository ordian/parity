// Copyright 2015-2017 Parity Technologies (UK) Ltd.
// This file is part of Parity.

// Parity is free software: you can redistribute it and/or modify
// it under the terms of the GNU General Public License as published by
// the Free Software Foundation, either version 3 of the License, or
// (at your option) any later version.

// Parity is distributed in the hope that it will be useful,
// but WITHOUT ANY WARRANTY; without even the implied warranty of
// MERCHANTABILITY or FITNESS FOR A PARTICULAR PURPOSE.  See the
// GNU General Public License for more details.

// You should have received a copy of the GNU General Public License
// along with Parity.  If not, see <http://www.gnu.org/licenses/>.

use std::fs;
use std::io::Write;
use std::path::{PathBuf};
use std::sync::{Arc, Weak};
use std::time::{Duration, Instant};

use ethcore::client::{BlockId, BlockChainClient, ChainNotify};
use ethsync::{SyncProvider};
use hash_fetch::{self as fetch, HashFetch};
use path::restrict_permissions_owner;
use service::{Service};
use target_info::Target;
use types::{ReleaseInfo, OperationsInfo, CapState, VersionInfo, ReleaseTrack};
use ethereum_types::H256;
use bytes::Bytes;
use parking_lot::Mutex;
use version;

use_contract!(operations_contract, "Operations", "res/operations.json");

/// Filter for releases.
#[derive(Debug, Eq, PartialEq, Clone)]
pub enum UpdateFilter {
	/// All releases following the same track.
	All,
	/// As with `All`, but only those which are known to be critical.
	Critical,
	/// None.
	None,
}

/// The policy for auto-updating.
#[derive(Debug, Eq, PartialEq, Clone)]
pub struct UpdatePolicy {
	/// Download potential updates.
	pub enable_downloading: bool,
	/// Disable client if we know we're incapable of syncing.
	pub require_consensus: bool,
	/// Which of those downloaded should be automatically installed.
	pub filter: UpdateFilter,
	/// Which track we should be following.
	pub track: ReleaseTrack,
	/// Path for the updates to go.
	pub path: String,
	/// Maximum download size.
	pub max_size: usize,
}

impl Default for UpdatePolicy {
	fn default() -> Self {
		UpdatePolicy {
			enable_downloading: false,
			require_consensus: true,
			filter: UpdateFilter::None,
			track: ReleaseTrack::Unknown,
			path: Default::default(),
			max_size: 128 * 1024 * 1024,
		}
	}
}

#[derive(Debug, Default)]
struct UpdaterState {
	latest: Option<OperationsInfo>,

	fetching: Option<ReleaseInfo>,
	ready: Option<ReleaseInfo>,
	installed: Option<ReleaseInfo>,

	capability: CapState,

	disabled: bool,

	backoff: Option<(u32, Instant)>,
}

/// Service for checking for updates and determining whether we can achieve consensus.
pub struct Updater {
	// Useful environmental stuff.
	update_policy: UpdatePolicy,
	weak_self: Mutex<Weak<Updater>>,
	client: Weak<BlockChainClient>,
	sync: Weak<SyncProvider>,
	fetcher: fetch::Client,
	operations_contract: operations_contract::Operations,
	exit_handler: Mutex<Option<Box<Fn() + 'static + Send>>>,

	// Our version info (static)
	this: VersionInfo,

	// All the other info - this changes so leave it behind a Mutex.
	state: Mutex<UpdaterState>,
}

const CLIENT_ID: &'static str = "parity";

fn client_id_hash() -> H256 {
	CLIENT_ID.as_bytes().into()
}

fn platform() -> String {
	if cfg!(target_os = "macos") {
		"x86_64-apple-darwin".into()
	} else if cfg!(windows) {
		"x86_64-pc-windows-msvc".into()
	} else if cfg!(target_os = "linux") {
		format!("{}-unknown-linux-gnu", Target::arch())
	} else {
		version::platform()
	}
}

fn platform_id_hash() -> H256 {
	platform().as_bytes().into()
}

impl Updater {
	pub fn new(client: Weak<BlockChainClient>, sync: Weak<SyncProvider>, update_policy: UpdatePolicy, fetcher: fetch::Client) -> Arc<Self> {
		let r = Arc::new(Updater {
			update_policy: update_policy,
			weak_self: Mutex::new(Default::default()),
			client: client.clone(),
			sync: sync.clone(),
			fetcher,
			operations_contract: operations_contract::Operations::default(),
			exit_handler: Mutex::new(None),
			this: VersionInfo::this(),
			state: Mutex::new(Default::default()),
		});
		*r.weak_self.lock() = Arc::downgrade(&r);
		r.poll();
		r
	}

	/// Set a closure to call when we want to restart the client
	pub fn set_exit_handler<F>(&self, f: F) where F: Fn() + 'static + Send {
		*self.exit_handler.lock() = Some(Box::new(f));
	}

	fn collect_release_info<T: Fn(Vec<u8>) -> Result<Vec<u8>, String>>(&self, release_id: H256, do_call: &T) -> Result<ReleaseInfo, String> {
		let (fork, track, semver, is_critical) = self.operations_contract.functions()
			.release()
			.call(client_id_hash(), release_id, &do_call)
			.map_err(|e| format!("{:?}", e))?;

		let (fork, track, semver) = (fork.low_u64(), track.low_u32(), semver.low_u32());

		let latest_binary = self.operations_contract.functions()
			.checksum()
			.call(client_id_hash(), release_id, platform_id_hash(), &do_call)
			.map_err(|e| format!("{:?}", e))?;

		Ok(ReleaseInfo {
			version: VersionInfo::from_raw(semver, track as u8, release_id.into()),
			is_critical,
			fork,
			binary: if latest_binary.is_zero() { None } else { Some(latest_binary) },
		})
	}

	/// Returns release track of the parity node.
	/// `update_policy.track` is the track specified from the command line, whereas `this.track`
	/// is the track of the software which is currently run
	fn track(&self) -> ReleaseTrack {
		match self.update_policy.track {
			ReleaseTrack::Unknown => self.this.track,
			x => x,
		}
	}

	fn latest_in_track<T: Fn(Vec<u8>) -> Result<Vec<u8>, String>>(&self, track: ReleaseTrack, do_call: &T) -> Result<H256, String> {
		self.operations_contract.functions()
			.latest_in_track()
			.call(client_id_hash(), u8::from(track), do_call)
			.map_err(|e| format!("{:?}", e))
	}

	fn collect_latest(&self) -> Result<OperationsInfo, String> {
		if self.track() == ReleaseTrack::Unknown {
			return Err(format!("Current executable ({}) is unreleased.", self.this.hash));
		}

		let client = self.client.upgrade().ok_or_else(|| "Cannot obtain client")?;
		let address = client.registry_address("operations".into(), BlockId::Latest).ok_or_else(|| "Cannot get operations contract address")?;
		let do_call = |data| client.call_contract(BlockId::Latest, address, data).map_err(|e| format!("{:?}", e));

		trace!(target: "updater", "Looking up this_fork for our release: {}/{:?}", CLIENT_ID, self.this.hash);

		// get the fork number of this release
		let this_fork = self.operations_contract.functions()
			.release()
			.call(client_id_hash(), self.this.hash, &do_call)
			.ok()
			.and_then(|(fork, track, _, _)| {
				let this_track: ReleaseTrack = (track.low_u64() as u8).into();
				match this_track {
					ReleaseTrack::Unknown => None,
					_ => Some(fork.low_u64()),
				}
			});

		// get the hash of the latest release in our track
		let latest_in_track = self.latest_in_track(self.track(), &do_call)?;

		// get the release info for the latest version in track
		let in_track = self.collect_release_info(latest_in_track, &do_call)?;
		let mut in_minor = Some(in_track.clone());
		const PROOF: &'static str = "in_minor initialised and assigned with Some; loop breaks if None assigned; qed";

		// if the minor version has changed, let's check the minor version on a different track
		while in_minor.as_ref().expect(PROOF).version.version.minor != self.this.version.minor {
			let track = match in_minor.as_ref().expect(PROOF).version.track {
				ReleaseTrack::Beta => ReleaseTrack::Stable,
				ReleaseTrack::Nightly => ReleaseTrack::Beta,
				_ => { in_minor = None; break; }
			};

			let latest_in_track = self.latest_in_track(track, &do_call)?;
			in_minor = Some(self.collect_release_info(latest_in_track, &do_call)?);
		}

		let fork = self.operations_contract.functions()
			.latest_fork()
			.call(&do_call)
			.map_err(|e| format!("{:?}", e))?.low_u64();

		Ok(OperationsInfo {
			fork,
			this_fork,
			track: in_track,
			minor: in_minor,
		})
	}

	fn update_file_name(v: &VersionInfo) -> String {
		format!("parity-{}.{}.{}-{:?}", v.version.major, v.version.minor, v.version.patch, v.hash)
	}

	fn updates_path(&self, name: &str) -> PathBuf {
		let mut dest = PathBuf::from(self.update_policy.path.clone());
		dest.push(name);
		dest
	}

	fn fetch_done(&self, result: Result<PathBuf, fetch::Error>) {
		// old below
		(|| -> Result<(), (String, bool)> {
			let auto = {
				let mut s = self.state.lock();
				let fetched = s.fetching.take().unwrap();
				let dest = self.updates_path(&Self::update_file_name(&fetched.version));
				if !dest.exists() {
					let b = match result {
						Ok(b) => {
							s.backoff = None;
							b
						},
						Err(e) => {
							let mut n = s.backoff.map(|b| b.0 + 1).unwrap_or(1);
							s.backoff = Some((n, Instant::now() + Duration::from_secs(2usize.pow(n) as u64)));

							return Err((format!("Unable to fetch update ({}): {:?}", fetched.version, e), false));
						},
					};

					info!(target: "updater", "Fetched latest version ({}) OK to {}", fetched.version, b.display());
					fs::create_dir_all(dest.parent().expect("at least one thing pushed; qed")).map_err(|e| (format!("Unable to create updates path: {:?}", e), true))?;
					fs::copy(&b, &dest).map_err(|e| (format!("Unable to copy update: {:?}", e), true))?;
					restrict_permissions_owner(&dest, false, true).map_err(|e| (format!("Unable to update permissions: {}", e), true))?;
					info!(target: "updater", "Installed updated binary to {}", dest.display());
				}
				let auto = match self.update_policy.filter {
					UpdateFilter::All => true,
					UpdateFilter::Critical if fetched.is_critical /* TODO: or is on a bad fork */ => true,
					_ => false,
				};
				s.ready = Some(fetched);
				auto
			};
			if auto {
				// will lock self.state, so ensure it's outside of previous block.
				self.execute_upgrade();
			}
			Ok(())
		})().unwrap_or_else(|(e, fatal)| { self.state.lock().disabled = fatal; warn!("{}", e); });
	}

	fn poll(&self) {
		trace!(target: "updater", "Current release is {} ({:?})", self.this, self.this.hash);

		// We rely on a secure state. Bail if we're unsure about it.
		if self.client.upgrade().map_or(true, |s| !s.chain_info().security_level().is_full()) {
			return;
		}

		let current_number = self.client.upgrade().map_or(0, |c| c.block_number(BlockId::Latest).unwrap_or(0));

		let mut capability = CapState::Unknown;
		let latest = self.collect_latest().ok();
		if let Some(ref latest) = latest {
			trace!(target: "updater", "Latest release in our track is v{} it is {}critical ({} binary is {})",
				latest.track.version,
				if latest.track.is_critical {""} else {"non-"},
				&platform(),
				if let Some(ref b) = latest.track.binary {
					format!("{}", b)
				} else {
					"unreleased".into()
				}
			);
			let mut s = self.state.lock();
			let running_later = latest.track.version.version < self.version_info().version;
			let running_latest = latest.track.version.hash == self.version_info().hash;
			let already_have_latest = s.installed.as_ref().or(s.ready.as_ref()).map_or(false, |t| *t == latest.track);

			if !s.disabled && self.update_policy.enable_downloading && !running_later && !running_latest && !already_have_latest {
				if let Some(b) = latest.track.binary {
					if s.fetching.is_none() {
						if self.updates_path(&Self::update_file_name(&latest.track.version)).exists() {
							info!(target: "updater", "Already fetched binary.");
							s.fetching = Some(latest.track.clone());
							drop(s);
							self.fetch_done(Ok(PathBuf::new()));
						} else {
<<<<<<< HEAD
							info!(target: "updater", "Attempting to get parity binary {}", b);
							s.fetching = Some(latest.track.clone());
							drop(s);
							let weak_self = self.weak_self.lock().clone();
							let f = move |r: Result<PathBuf, fetch::Error>| if let Some(this) = weak_self.upgrade() { this.fetch_done(r) };
							let a = fetch::Abort::default().with_max_size(self.update_policy.max_size);
							self.fetcher.fetch(b, a, Box::new(f));
=======
							if s.backoff.iter().all(|&(_, instant)| Instant::now() >= instant) {
								info!(target: "updater", "Attempting to get parity binary {}", b);
								s.fetching = Some(latest.track.clone());
								drop(s);
								let weak_self = self.weak_self.lock().clone();
								let f = move |r: Result<PathBuf, fetch::Error>| if let Some(this) = weak_self.upgrade() { this.fetch_done(r) };
								self.fetcher.fetch(b, Box::new(f));
							}
>>>>>>> c3d44642
						}
					}
				}
			}
			trace!(target: "updater", "Fork: this/current/latest/latest-known: {}/#{}/#{}/#{}", match latest.this_fork { Some(f) => format!("#{}", f), None => "unknown".into(), }, current_number, latest.track.fork, latest.fork);

			if let Some(this_fork) = latest.this_fork {
				if this_fork < latest.fork {
					// We're behind the latest fork. Now is the time to be upgrading; perhaps we're too late...
					if let Some(c) = self.client.upgrade() {
						let current_number = c.block_number(BlockId::Latest).unwrap_or(0);
						if current_number >= latest.fork - 1 {
							// We're at (or past) the last block we can import. Disable the client.
							if self.update_policy.require_consensus {
								c.disable();
							}
							capability = CapState::IncapableSince(latest.fork);
						} else {
							capability = CapState::CapableUntil(latest.fork);
						}
					}
				} else {
					capability = CapState::Capable;
				}
			}
		}

		let mut s = self.state.lock();

		if s.latest != latest {
			s.backoff = None;
		}

		s.latest = latest;
		s.capability = capability;
	}
}

impl ChainNotify for Updater {
	fn new_blocks(&self, _imported: Vec<H256>, _invalid: Vec<H256>, _enacted: Vec<H256>, _retracted: Vec<H256>, _sealed: Vec<H256>, _proposed: Vec<Bytes>, _duration: u64) {
		match (self.client.upgrade(), self.sync.upgrade()) {
			(Some(ref c), Some(ref s)) if !s.status().is_syncing(c.queue_info()) => self.poll(),
			_ => {},
		}
	}
}

impl Service for Updater {
	fn capability(&self) -> CapState {
		self.state.lock().capability
	}

	fn upgrade_ready(&self) -> Option<ReleaseInfo> {
		self.state.lock().ready.clone()
	}

	fn execute_upgrade(&self) -> bool {
		let mut s = self.state.lock();
		let ready = match s.ready.take() {
			Some(ready) => ready,
			None => {
				warn!(target: "updater", "Execute upgrade called when no upgrade ready.");
				return false;
			}
		};

		let p = Self::update_file_name(&ready.version);
		let n = self.updates_path("latest");

		// TODO: creating then writing is a bit fragile. would be nice to make it atomic.
		if let Err(e) = fs::File::create(&n).and_then(|mut f| f.write_all(p.as_bytes())) {
			s.ready = Some(ready);
			warn!(target: "updater", "Unable to create soft-link for update {:?}", e);
			return false;
		}

		info!(target: "updater", "Completed upgrade to {}", &ready.version);
		s.installed = Some(ready);
		match *self.exit_handler.lock() {
			Some(ref h) => (*h)(),
			None => info!(target: "updater", "Update installed; ready for restart."),
		}

		true
	}

	fn version_info(&self) -> VersionInfo {
		self.this.clone()
	}

	fn info(&self) -> Option<OperationsInfo> {
		self.state.lock().latest.clone()
	}
}<|MERGE_RESOLUTION|>--- conflicted
+++ resolved
@@ -338,24 +338,15 @@
 							drop(s);
 							self.fetch_done(Ok(PathBuf::new()));
 						} else {
-<<<<<<< HEAD
-							info!(target: "updater", "Attempting to get parity binary {}", b);
-							s.fetching = Some(latest.track.clone());
-							drop(s);
-							let weak_self = self.weak_self.lock().clone();
-							let f = move |r: Result<PathBuf, fetch::Error>| if let Some(this) = weak_self.upgrade() { this.fetch_done(r) };
-							let a = fetch::Abort::default().with_max_size(self.update_policy.max_size);
-							self.fetcher.fetch(b, a, Box::new(f));
-=======
 							if s.backoff.iter().all(|&(_, instant)| Instant::now() >= instant) {
 								info!(target: "updater", "Attempting to get parity binary {}", b);
 								s.fetching = Some(latest.track.clone());
 								drop(s);
 								let weak_self = self.weak_self.lock().clone();
 								let f = move |r: Result<PathBuf, fetch::Error>| if let Some(this) = weak_self.upgrade() { this.fetch_done(r) };
-								self.fetcher.fetch(b, Box::new(f));
+								let a = fetch::Abort::default().with_max_size(self.update_policy.max_size);
+								self.fetcher.fetch(b, a, Box::new(f));
 							}
->>>>>>> c3d44642
 						}
 					}
 				}

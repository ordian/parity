#![feature(plugin)]
//#![plugin(docopt_macros)]

extern crate docopt;
extern crate rustc_serialize;
extern crate ethcore_util as util;
extern crate ethcore;
extern crate log;
extern crate env_logger;
extern crate ctrlc;

use std::env;
use log::{LogLevelFilter};
use env_logger::LogBuilder;
use ctrlc::CtrlC;
use util::*;
use ethcore::client::*;
use ethcore::service::{ClientService, NetSyncMessage};
use ethcore::ethereum;
use ethcore::blockchain::CacheSize;
<<<<<<< HEAD
use ethcore::sync::*;
use docopt::Docopt;

const USAGE: &'static str = "
Parity. Ethereum Client.

Usage:
  parity [options]
  parity [options] <enode>...

Options:
  -l --logging LOGGING  Specify the logging level
  -h --help             Show this screen.
";

#[derive(Debug, RustcDecodable)]
struct Args {
    arg_enode: Option<Vec<String>>,
    flag_logging: Option<String>,
}
=======
use ethcore::sync::EthSync;
>>>>>>> b4bfdf2f

fn setup_log(init: &Option<String>) {
	let mut builder = LogBuilder::new();
	builder.filter(None, LogLevelFilter::Info);

	if env::var("RUST_LOG").is_ok() {
		builder.parse(&env::var("RUST_LOG").unwrap());
	}

	if let &Some(ref x) = init {
		builder.parse(x);
	}

	builder.init().unwrap();
}

fn main() {
	let args: Args = Docopt::new(USAGE).and_then(|d| d.decode()).unwrap_or_else(|e| e.exit());

	setup_log(&args.flag_logging);

	let spec = ethereum::new_frontier();
<<<<<<< HEAD

	let init_nodes = match &args.arg_enode {
		&None => spec.nodes().clone(),
		&Some(ref enodes) => enodes.clone(),
	};

	let mut service = ClientService::start(spec, &init_nodes).unwrap();
	let io_handler  = Box::new(ClientIoHandler { client: service.client(), timer: 0, info: Default::default() });

=======
	let mut service = ClientService::start(spec).unwrap();
	let io_handler  = Arc::new(ClientIoHandler { client: service.client(), info: Default::default(), sync: service.sync() });
>>>>>>> b4bfdf2f
	service.io().register_handler(io_handler).expect("Error registering IO handler");

	let exit = Arc::new(Condvar::new());
	let e = exit.clone();
	CtrlC::set_handler(move || { e.notify_all(); });
	let mutex = Mutex::new(());
	let _ = exit.wait(mutex.lock().unwrap()).unwrap();
}

struct Informant {
	chain_info: RwLock<Option<BlockChainInfo>>,
	cache_info: RwLock<Option<CacheSize>>,
	report: RwLock<Option<ClientReport>>,
}

impl Default for Informant {
	fn default() -> Self {
		Informant {
			chain_info: RwLock::new(None),
			cache_info: RwLock::new(None),
			report: RwLock::new(None),
		}
	}
}

impl Informant {
	pub fn tick(&self, client: &Client, sync: &EthSync) {
		// 5 seconds betwen calls. TODO: calculate this properly.
		let dur = 5usize;

		let chain_info = client.chain_info();
		let queue_info = client.queue_info();
		let cache_info = client.cache_info();
		let report = client.report();
		let sync_info = sync.status();

		if let (_, &Some(ref last_cache_info), &Some(ref last_report)) = (self.chain_info.read().unwrap().deref(), self.cache_info.read().unwrap().deref(), self.report.read().unwrap().deref()) {
			println!("[ {} {} ]---[ {} blk/s | {} tx/s | {} gas/s  //··· {}/{} peers, {} downloaded, {}+{} queued ···//  {} ({}) bl  {} ({}) ex ]",
				chain_info.best_block_number,
				chain_info.best_block_hash,
				(report.blocks_imported - last_report.blocks_imported) / dur,
				(report.transactions_applied - last_report.transactions_applied) / dur,
				(report.gas_processed - last_report.gas_processed) / From::from(dur),

				sync_info.num_active_peers,
				sync_info.num_peers,
				sync_info.blocks_received,
				queue_info.unverified_queue_size,
				queue_info.verified_queue_size,

				cache_info.blocks,
				cache_info.blocks as isize - last_cache_info.blocks as isize,
				cache_info.block_details,
				cache_info.block_details as isize - last_cache_info.block_details as isize
			);
		}

		*self.chain_info.write().unwrap().deref_mut() = Some(chain_info);
		*self.cache_info.write().unwrap().deref_mut() = Some(cache_info);
		*self.report.write().unwrap().deref_mut() = Some(report);
	}
}

const INFO_TIMER: TimerToken = 0;

struct ClientIoHandler {
	client: Arc<Client>,
	sync: Arc<EthSync>,
	info: Informant,
}

impl IoHandler<NetSyncMessage> for ClientIoHandler {
	fn initialize(&self, io: &IoContext<NetSyncMessage>) { 
		io.register_timer(INFO_TIMER, 5000).expect("Error registering timer");
	}

	fn timeout(&self, _io: &IoContext<NetSyncMessage>, timer: TimerToken) {
		if INFO_TIMER == timer {
			self.info.tick(&self.client, &self.sync);
		}
	}
}
<|MERGE_RESOLUTION|>--- conflicted
+++ resolved
@@ -18,8 +18,7 @@
 use ethcore::service::{ClientService, NetSyncMessage};
 use ethcore::ethereum;
 use ethcore::blockchain::CacheSize;
-<<<<<<< HEAD
-use ethcore::sync::*;
+use ethcore::sync::EthSync;
 use docopt::Docopt;
 
 const USAGE: &'static str = "
@@ -39,9 +38,6 @@
     arg_enode: Option<Vec<String>>,
     flag_logging: Option<String>,
 }
-=======
-use ethcore::sync::EthSync;
->>>>>>> b4bfdf2f
 
 fn setup_log(init: &Option<String>) {
 	let mut builder = LogBuilder::new();
@@ -64,7 +60,6 @@
 	setup_log(&args.flag_logging);
 
 	let spec = ethereum::new_frontier();
-<<<<<<< HEAD
 
 	let init_nodes = match &args.arg_enode {
 		&None => spec.nodes().clone(),
@@ -72,12 +67,7 @@
 	};
 
 	let mut service = ClientService::start(spec, &init_nodes).unwrap();
-	let io_handler  = Box::new(ClientIoHandler { client: service.client(), timer: 0, info: Default::default() });
-
-=======
-	let mut service = ClientService::start(spec).unwrap();
 	let io_handler  = Arc::new(ClientIoHandler { client: service.client(), info: Default::default(), sync: service.sync() });
->>>>>>> b4bfdf2f
 	service.io().register_handler(io_handler).expect("Error registering IO handler");
 
 	let exit = Arc::new(Condvar::new());

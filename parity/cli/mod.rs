// Copyright 2015-2017 Parity Technologies (UK) Ltd.
// This file is part of Parity.

// Parity is free software: you can redistribute it and/or modify
// it under the terms of the GNU General Public License as published by
// the Free Software Foundation, either version 3 of the License, or
// (at your option) any later version.

// Parity is distributed in the hope that it will be useful,
// but WITHOUT ANY WARRANTY; without even the implied warranty of
// MERCHANTABILITY or FITNESS FOR A PARTICULAR PURPOSE.  See the
// GNU General Public License for more details.

// You should have received a copy of the GNU General Public License
// along with Parity.  If not, see <http://www.gnu.org/licenses/>.

#[macro_use]
mod usage;
mod presets;

usage! {
	{
		// CLI subcommands
		// Subcommands must start with cmd_ and have '_' in place of '-'
		// Sub-subcommands must start with the name of the subcommand
		// Arguments must start with arg_
		// Flags must start with flag_

		CMD cmd_ui {
			"Manage ui",
		}

		CMD cmd_dapp
		{
			"Manage dapps",

			ARG arg_dapp_path: (Option<String>) = None,
			"<PATH>",
			"Path to the dapps",
		}

		CMD cmd_daemon
		{
			"Use Parity as a daemon",

			ARG arg_daemon_pid_file: (Option<String>) = None,
			"<PID-FILE>",
			"Path to the pid file",
		}

		CMD cmd_account
		{
			"Manage accounts",

			CMD cmd_account_new {
				"Create a new acount",
			}

			CMD cmd_account_list {
				"List existing accounts",
			}

			CMD cmd_account_import
			{
				"Import account",

				ARG arg_account_import_path : (Option<Vec<String>>) = None,
				"<PATH>...",
				"Path to the accounts",
			}
		}

		CMD cmd_wallet
		{
			"Manage wallet",

			CMD cmd_wallet_import
			{
				"Import wallet",

				ARG arg_wallet_import_path: (Option<String>) = None,
				"<PATH>",
				"Path to the wallet",
			}
		}

		CMD cmd_import
		{
			"Import blockchain",

			ARG arg_import_format: (Option<String>) = None,
			"--format=[FORMAT]",
			"Import in a given format. FORMAT must be either 'hex' or 'binary'. (default: auto)",

			ARG arg_import_file: (Option<String>) = None,
			"[FILE]",
			"Path to the file to import from",
		}

		CMD cmd_export
		{
			"Export blockchain",

			CMD cmd_export_blocks
			{
				"Export blocks",

				ARG arg_export_blocks_format: (Option<String>) = None,
				"--format=[FORMAT]",
				"Export in a given format. FORMAT must be either 'hex' or 'binary'. (default: binary)",

				ARG arg_export_blocks_from: (String) = "1",
				"--from=[BLOCK]",
				"Export from block BLOCK, which may be an index or hash.",

				ARG arg_export_blocks_to: (String) = "latest",
				"--to=[BLOCK]",
				"Export to (including) block BLOCK, which may be an index, hash or latest.",

				ARG arg_export_blocks_file: (Option<String>) = None,
				"[FILE]",
				"Path to the exported file",
			}

			CMD cmd_export_state
			{
				"Export state",

				FLAG flag_export_state_no_storage: (bool) = false,
				"--no-storage",
				"Don't export account storage.",

				FLAG flag_export_state_no_code: (bool) = false,
				"--no-code",
				"Don't export account code.",

				ARG arg_export_state_min_balance: (Option<String>) = None,
				"--min-balance=[WEI]",
				"Don't export accounts with balance less than specified.",

				ARG arg_export_state_max_balance: (Option<String>) = None,
				"--max-balance=[WEI]",
				"Don't export accounts with balance greater than specified.",

				ARG arg_export_state_at: (String) = "latest",
				"--at=[BLOCK]",
				"Take a snapshot at the given block, which may be an index, hash, or latest. Note that taking snapshots at non-recent blocks will only work with --pruning archive",

				ARG arg_export_state_format: (Option<String>) = None,
				"--format=[FORMAT]",
				"Export in a given format. FORMAT must be either 'hex' or 'binary'. (default: binary)",

				ARG arg_export_state_file: (Option<String>) = None,
				"[FILE]",
				"Path to the exported file",
			}
		}

		CMD cmd_signer
		{
			"Manage signer",

			CMD cmd_signer_new_token {
				"Generate new token",
			}

			CMD cmd_signer_list {
				"List",
			}

			CMD cmd_signer_sign
			{
				"Sign",

				ARG arg_signer_sign_id: (Option<usize>) = None,
				"[ID]",
				"ID",
			}

			CMD cmd_signer_reject
			{
				"Reject",

				ARG arg_signer_reject_id: (Option<usize>) = None,
				"<ID>",
				"ID",
			}
		}

		CMD cmd_snapshot
		{
			"Make a snapshot of the database",

			ARG arg_snapshot_at: (String) = "latest",
			"--at=[BLOCK]",
			"Take a snapshot at the given block, which may be an index, hash, or latest. Note that taking snapshots at non-recent blocks will only work with --pruning archive",

			ARG arg_snapshot_file: (Option<String>) = None,
			"<FILE>",
			"Path to the file to export to",
		}

		CMD cmd_restore
		{
			"Restore database from snapshot",

			ARG arg_restore_file: (Option<String>) = None,
			"[FILE]",
			"Path to the file to restore from",
		}

		CMD cmd_tools
		{
			"Tools",

			CMD cmd_tools_hash
			{
				"Hash a file",

				ARG arg_tools_hash_file: (Option<String>) = None,
				"<FILE>",
				"File",
			}
		}

		CMD cmd_db
		{
			"Manage the database representing the state of the blockchain on this system",

			CMD cmd_db_kill {
				"Clean the database",
			}
		}
	}
	{
		// Global flags and arguments
		["Operating Options"]
			FLAG flag_public_node: (bool) = false, or |c: &Config| otry!(c.parity).public_node.clone(),
			"--public-node",
			"Start Parity as a public web server. Account storage and transaction signing will be delegated to the UI.",

			FLAG flag_no_download: (bool) = false, or |c: &Config| otry!(c.parity).no_download.clone(),
			"--no-download",
			"Normally new releases will be downloaded ready for updating. This disables it. Not recommended.",

			FLAG flag_no_consensus: (bool) = false, or |c: &Config| otry!(c.parity).no_consensus.clone(),
			"--no-consensus",
			"Force the binary to run even if there are known issues regarding consensus. Not recommended.",

			FLAG flag_light: (bool) = false, or |c: &Config| otry!(c.parity).light,
			"--light",
			"Experimental: run in light client mode. Light clients synchronize a bare minimum of data and fetch necessary data on-demand from the network. Much lower in storage, potentially higher in bandwidth. Has no effect with subcommands.",

			FLAG flag_force_direct: (bool) = false, or |_| None,
			"--force-direct",
			"Run the originally installed version of Parity, ignoring any updates that have since been installed.",

			ARG arg_mode: (String) = "last", or |c: &Config| otry!(c.parity).mode.clone(),
			"--mode=[MODE]",
			"Set the operating mode. MODE can be one of:
			last - Uses the last-used mode, active if none.
			active - Parity continuously syncs the chain.
			passive - Parity syncs initially, then sleeps and wakes regularly to resync.
			dark - Parity syncs only when the RPC is active.
			offline - Parity doesn't sync.",

			ARG arg_mode_timeout: (u64) = 300u64, or |c: &Config| otry!(c.parity).mode_timeout.clone(),
			"--mode-timeout=[SECS]",
			"Specify the number of seconds before inactivity timeout occurs when mode is dark or passive",

			ARG arg_mode_alarm: (u64) = 3600u64, or |c: &Config| otry!(c.parity).mode_alarm.clone(),
			"--mode-alarm=[SECS]",
			"Specify the number of seconds before auto sleep reawake timeout occurs when mode is passive",

			ARG arg_auto_update: (String) = "critical", or |c: &Config| otry!(c.parity).auto_update.clone(),
			"--auto-update=[SET]",
			"Set a releases set to automatically update and install.
			all - All updates in the our release track.
			critical - Only consensus/security updates.
			none - No updates will be auto-installed.",

			ARG arg_release_track: (String) = "current", or |c: &Config| otry!(c.parity).release_track.clone(),
			"--release-track=[TRACK]",
			"Set which release track we should use for updates.
			stable - Stable releases.
			beta - Beta releases.
			nightly - Nightly releases (unstable).
			testing - Testing releases (do not use).
			current - Whatever track this executable was released on",

			ARG arg_chain: (String) = "foundation", or |c: &Config| otry!(c.parity).chain.clone(),
			"--chain=[CHAIN]",
			"Specify the blockchain type. CHAIN may be either a JSON chain specification file or olympic, frontier, homestead, mainnet, morden, ropsten, classic, expanse, musicoin, ellaism, testnet, kovan or dev.",

			ARG arg_keys_path: (String) = "$BASE/keys", or |c: &Config| otry!(c.parity).keys_path.clone(),
			"--keys-path=[PATH]",
			"Specify the path for JSON key files to be found",

			ARG arg_identity: (String) = "", or |c: &Config| otry!(c.parity).identity.clone(),
			"--identity=[NAME]",
			"Specify your node's name.",

			ARG arg_base_path: (Option<String>) = None, or |c: &Config| otry!(c.parity).base_path.clone(),
			"-d, --base-path=[PATH]",
			"Specify the base data storage path.",

			ARG arg_db_path: (Option<String>) = None, or |c: &Config| otry!(c.parity).db_path.clone(),
			"--db-path=[PATH]",
			"Specify the database directory path",

		["Convenience options"]
			FLAG flag_unsafe_expose: (bool) = false, or |c: &Config| otry!(c.misc).unsafe_expose,
			"--unsafe-expose",
			"All servers will listen on external interfaces and will be remotely accessible. It's equivalent with setting the following: --{{ws,jsonrpc,ui,ipfs,secret_store,stratum}}-interface=all --*-hosts=all
		This option is UNSAFE and should be used with great care!",

			ARG arg_config: (String) = "$BASE/config.toml", or |_| None,
			"-c, --config=[CONFIG]",
			"Specify a configuration. CONFIG may be either a configuration file or a preset: dev, insecure, dev-insecure, mining, or non-standard-ports.",

			ARG arg_ports_shift: (u16) = 0u16, or |c: &Config| otry!(c.misc).ports_shift,
			"--ports-shift=[SHIFT]",
			"Add SHIFT to all port numbers Parity is listening on. Includes network port and all servers (RPC, WebSockets, UI, IPFS, SecretStore).",

		["Account options"]
			FLAG flag_no_hardware_wallets: (bool) = false, or |c: &Config| otry!(c.account).disable_hardware.clone(),
			"--no-hardware-wallets",
			"Disables hardware wallet support.",

			FLAG flag_fast_unlock: (bool) = false, or |c: &Config| otry!(c.account).fast_unlock.clone(),
			"--fast-unlock",
			"Use drasticly faster unlocking mode. This setting causes raw secrets to be stored unprotected in memory, so use with care.",

			ARG arg_keys_iterations: (u32) = 10240u32, or |c: &Config| otry!(c.account).keys_iterations.clone(),
			"--keys-iterations=[NUM]",
			"Specify the number of iterations to use when deriving key from the password (bigger is more secure)",

			ARG arg_accounts_refresh: (u64) = 5u64, or |c: &Config| otry!(c.account).refresh_time.clone(),
			"--accounts-refresh=[TIME]",
			"Specify the cache time of accounts read from disk. If you manage thousands of accounts set this to 0 to disable refresh.",

			ARG arg_unlock: (Option<String>) = None, or |c: &Config| otry!(c.account).unlock.as_ref().map(|vec| vec.join(",")),
			"--unlock=[ACCOUNTS]",
			"Unlock ACCOUNTS for the duration of the execution. ACCOUNTS is a comma-delimited list of addresses. Implies --no-ui.",

			ARG arg_password: (Vec<String>) = Vec::new(), or |c: &Config| otry!(c.account).password.clone(),
			"--password=[FILE]...",
			"Provide a file containing a password for unlocking an account. Leading and trailing whitespace is trimmed.",

<<<<<<< HEAD
		["Private transactions options"]
			ARG arg_private_signer: (Option<String>) = None, or |c: &Config| otry!(c.privatetransactions).signer.clone(),
			"--private-signer=[ACCOUNT]",
			"Specify the account for signing public transaction created upon verified private transaction.",

			ARG arg_private_validators: (Option<String>) = None, or |c: &Config| otry!(c.privatetransactions).validators.as_ref().map(|vec| vec.join(",")),
			"--private-validators=[ACCOUNTS]",
			"Specify the accounts for validating private transactions. ACCOUNTS is a comma-delimited list of addresses.",

			ARG arg_private_account: (Option<String>) = None, or |c: &Config| otry!(c.privatetransactions).account.clone(),
			"--private-account=[ACCOUNT]",
			"Specify the account for signing requests to secret store.",

			ARG arg_private_sstore_url: (Option<String>) = None, or |c: &Config| otry!(c.privatetransactions).sstore_url.clone(),
			"--private-sstore-url=[URL]",
			"Specify secret store URL used for encrypting private transactions.",

			ARG arg_private_sstore_threshold: (Option<u32>) = None, or |c: &Config| otry!(c.privatetransactions).sstore_threshold.clone(),
			"--private-sstore-threshold=[NUM]",
			"Specify secret store threshold used for encrypting private transactions.",

			ARG arg_private_passwords: (Option<String>) = None, or |c: &Config| otry!(c.privatetransactions).passwords.clone(),
			"--private-passwords=[FILE]...",
			"Provide a file containing passwords for unlocking accounts (signer, private account, validators).",

=======
>>>>>>> 99dbc682
		["UI options"]
			FLAG flag_force_ui: (bool) = false, or |c: &Config| otry!(c.ui).force.clone(),
			"--force-ui",
			"Enable Trusted UI WebSocket endpoint, even when --unlock is in use.",

			FLAG flag_no_ui: (bool) = false, or |c: &Config| otry!(c.ui).disable.clone(),
			"--no-ui",
			"Disable Trusted UI WebSocket endpoint.",

			// NOTE [todr] For security reasons don't put this to config files
			FLAG flag_ui_no_validation: (bool) = false, or |_| None,
			"--ui-no-validation",
			"Disable Origin and Host headers validation for Trusted UI. WARNING: INSECURE. Used only for development.",

			ARG arg_ui_interface: (String) = "local", or |c: &Config| otry!(c.ui).interface.clone(),
			"--ui-interface=[IP]",
			"Specify the hostname portion of the Trusted UI server, IP should be an interface's IP address, or local.",

			ARG arg_ui_hosts: (String) = "none", or |c: &Config| otry!(c.ui).hosts.as_ref().map(|vec| vec.join(",")),
			"--ui-hosts=[HOSTS]",
			"List of allowed Host header values. This option will validate the Host header sent by the browser, it is additional security against some attack vectors. Special options: \"all\", \"none\",.",

			ARG arg_ui_path: (String) = "$BASE/signer", or |c: &Config| otry!(c.ui).path.clone(),
			"--ui-path=[PATH]",
			"Specify directory where Trusted UIs tokens should be stored.",

			ARG arg_ui_port: (u16) = 8180u16, or |c: &Config| otry!(c.ui).port.clone(),
			"--ui-port=[PORT]",
			"Specify the port of Trusted UI server.",

		["Networking options"]
			FLAG flag_no_warp: (bool) = false, or |c: &Config| otry!(c.network).warp.clone().map(|w| !w),
			"--no-warp",
			"Disable syncing from the snapshot over the network.",

			FLAG flag_no_discovery: (bool) = false, or |c: &Config| otry!(c.network).discovery.map(|d| !d).clone(),
			"--no-discovery",
			"Disable new peer discovery.",

			FLAG flag_reserved_only: (bool) = false, or |c: &Config| otry!(c.network).reserved_only.clone(),
			"--reserved-only",
			"Connect only to reserved nodes.",

			FLAG flag_no_ancient_blocks: (bool) = false, or |_| None,
			"--no-ancient-blocks",
			"Disable downloading old blocks after snapshot restoration or warp sync.",

			FLAG flag_no_serve_light: (bool) = false, or |c: &Config| otry!(c.network).no_serve_light.clone(),
			"--no-serve-light",
			"Disable serving of light peers.",

			ARG arg_port: (u16) = 30303u16, or |c: &Config| otry!(c.network).port.clone(),
			"--port=[PORT]",
			"Override the port on which the node should listen.",

			ARG arg_min_peers: (u16) = 25u16, or |c: &Config| otry!(c.network).min_peers.clone(),
			"--min-peers=[NUM]",
			"Try to maintain at least NUM peers.",

			ARG arg_max_peers: (u16) = 50u16, or |c: &Config| otry!(c.network).max_peers.clone(),
			"--max-peers=[NUM]",
			"Allow up to NUM peers.",

			ARG arg_snapshot_peers: (u16) = 0u16, or |c: &Config| otry!(c.network).snapshot_peers.clone(),
			"--snapshot-peers=[NUM]",
			"Allow additional NUM peers for a snapshot sync.",

			ARG arg_nat: (String) = "any", or |c: &Config| otry!(c.network).nat.clone(),
			"--nat=[METHOD]",
			"Specify method to use for determining public address. Must be one of: any, none, upnp, extip:<IP>.",

			ARG arg_allow_ips: (String) = "all", or |c: &Config| otry!(c.network).allow_ips.clone(),
			"--allow-ips=[FILTER]",
			"Filter outbound connections. Must be one of: private - connect to private network IP addresses only; public - connect to public network IP addresses only; all - connect to any IP address.",

			ARG arg_max_pending_peers: (u16) = 64u16, or |c: &Config| otry!(c.network).max_pending_peers.clone(),
			"--max-pending-peers=[NUM]",
			"Allow up to NUM pending connections.",

			ARG arg_network_id: (Option<u64>) = None, or |c: &Config| otry!(c.network).id.clone(),
			"--network-id=[INDEX]",
			"Override the network identifier from the chain we are on.",

			ARG arg_bootnodes: (Option<String>) = None, or |c: &Config| otry!(c.network).bootnodes.as_ref().map(|vec| vec.join(",")),
			"--bootnodes=[NODES]",
			"Override the bootnodes from our chain. NODES should be comma-delimited enodes.",

			ARG arg_node_key: (Option<String>) = None, or |c: &Config| otry!(c.network).node_key.clone(),
			"--node-key=[KEY]",
			"Specify node secret key, either as 64-character hex string or input to SHA3 operation.",

			ARG arg_reserved_peers: (Option<String>) = None, or |c: &Config| otry!(c.network).reserved_peers.clone(),
			"--reserved-peers=[FILE]",
			"Provide a file containing enodes, one per line. These nodes will always have a reserved slot on top of the normal maximum peers.",

		["API and console options – RPC"]
			FLAG flag_no_jsonrpc: (bool) = false, or |c: &Config| otry!(c.rpc).disable.clone(),
			"--no-jsonrpc",
			"Disable the JSON-RPC API server.",

			ARG arg_jsonrpc_port: (u16) = 8545u16, or |c: &Config| otry!(c.rpc).port.clone(),
			"--jsonrpc-port=[PORT]",
			"Specify the port portion of the JSONRPC API server.",

			ARG arg_jsonrpc_interface: (String)  = "local", or |c: &Config| otry!(c.rpc).interface.clone(),
			"--jsonrpc-interface=[IP]",
			"Specify the hostname portion of the JSONRPC API server, IP should be an interface's IP address, or all (all interfaces) or local.",

<<<<<<< HEAD
			ARG arg_jsonrpc_apis: (String) = "web3,eth,pubsub,net,parity,private,parity_pubsub,traces,rpc,secretstore,shh,shh_pubsub", or |c: &Config| otry!(c.rpc).apis.as_ref().map(|vec| vec.join(",")),
=======
			ARG arg_jsonrpc_apis: (String) = "web3,eth,pubsub,net,parity,parity_pubsub,traces,rpc,shh,shh_pubsub", or |c: &Config| otry!(c.rpc).apis.as_ref().map(|vec| vec.join(",")),
>>>>>>> 99dbc682
			"--jsonrpc-apis=[APIS]",
			"Specify the APIs available through the JSONRPC interface. APIS is a comma-delimited list of API name. Possible name are all, safe, web3, eth, net, personal, parity, parity_set, traces, rpc, parity_accounts. You can also disable a specific API by putting '-' in the front: all,-personal.",

			ARG arg_jsonrpc_hosts: (String) = "none", or |c: &Config| otry!(c.rpc).hosts.as_ref().map(|vec| vec.join(",")),
			"--jsonrpc-hosts=[HOSTS]",
			"List of allowed Host header values. This option will validate the Host header sent by the browser, it is additional security against some attack vectors. Special options: \"all\", \"none\",.",

			ARG arg_jsonrpc_threads: (usize) = 4usize, or |c: &Config| otry!(c.rpc).processing_threads,
			"--jsonrpc-threads=[THREADS]",
			"Turn on additional processing threads in all RPC servers. Setting this to non-zero value allows parallel cpu-heavy queries execution.",

			ARG arg_jsonrpc_cors: (String) = "none", or |c: &Config| otry!(c.rpc).cors.as_ref().map(|vec| vec.join(",")),
			"--jsonrpc-cors=[URL]",
			"Specify CORS header for JSON-RPC API responses. Special options: \"all\", \"none\".",

			ARG arg_jsonrpc_server_threads: (Option<usize>) = None, or |c: &Config| otry!(c.rpc).server_threads,
			"--jsonrpc-server-threads=[NUM]",
			"Enables multiple threads handling incoming connections for HTTP JSON-RPC server.",

		["API and console options – WebSockets"]
			FLAG flag_no_ws: (bool) = false, or |c: &Config| otry!(c.websockets).disable.clone(),
			"--no-ws",
			"Disable the WebSockets server.",

			ARG arg_ws_port: (u16) = 8546u16, or |c: &Config| otry!(c.websockets).port.clone(),
			"--ws-port=[PORT]",
			"Specify the port portion of the WebSockets server.",

			ARG arg_ws_interface: (String)  = "local", or |c: &Config| otry!(c.websockets).interface.clone(),
			"--ws-interface=[IP]",
			"Specify the hostname portion of the WebSockets server, IP should be an interface's IP address, or all (all interfaces) or local.",

<<<<<<< HEAD
			ARG arg_ws_apis: (String) = "web3,eth,pubsub,net,parity,parity_pubsub,private,traces,rpc,secretstore,shh,shh_pubsub", or |c: &Config| otry!(c.websockets).apis.as_ref().map(|vec| vec.join(",")),
=======
			ARG arg_ws_apis: (String) = "web3,eth,pubsub,net,parity,parity_pubsub,traces,rpc,shh,shh_pubsub", or |c: &Config| otry!(c.websockets).apis.as_ref().map(|vec| vec.join(",")),
>>>>>>> 99dbc682
			"--ws-apis=[APIS]",
			"Specify the APIs available through the WebSockets interface. APIS is a comma-delimited list of API name. Possible name are web3, eth, pubsub, net, personal, parity, parity_set, traces, rpc, parity_accounts..",

			ARG arg_ws_origins: (String) = "chrome-extension://*,moz-extension://*", or |c: &Config| otry!(c.websockets).origins.as_ref().map(|vec| vec.join(",")),
			"--ws-origins=[URL]",
			"Specify Origin header values allowed to connect. Special options: \"all\", \"none\".",

			ARG arg_ws_hosts: (String) = "none", or |c: &Config| otry!(c.websockets).hosts.as_ref().map(|vec| vec.join(",")),
			"--ws-hosts=[HOSTS]",
			"List of allowed Host header values. This option will validate the Host header sent by the browser, it is additional security against some attack vectors. Special options: \"all\", \"none\",.",

		["API and console options – IPC"]
			FLAG flag_no_ipc: (bool) = false, or |c: &Config| otry!(c.ipc).disable.clone(),
			"--no-ipc",
			"Disable JSON-RPC over IPC service.",

			ARG arg_ipc_path: (String) = if cfg!(windows) { r"\\.\pipe\jsonrpc.ipc" } else { "$BASE/jsonrpc.ipc" }, or |c: &Config| otry!(c.ipc).path.clone(),
			"--ipc-path=[PATH]",
			"Specify custom path for JSON-RPC over IPC service.",

<<<<<<< HEAD
			ARG arg_ipc_apis: (String) = "web3,eth,pubsub,net,parity,parity_pubsub,private,parity_accounts,traces,rpc,secretstore,shh,shh_pubsub", or |c: &Config| otry!(c.ipc).apis.as_ref().map(|vec| vec.join(",")),
=======
			ARG arg_ipc_apis: (String) = "web3,eth,pubsub,net,parity,parity_pubsub,parity_accounts,traces,rpc,shh,shh_pubsub", or |c: &Config| otry!(c.ipc).apis.as_ref().map(|vec| vec.join(",")),
>>>>>>> 99dbc682
			"--ipc-apis=[APIS]",
			"Specify custom API set available via JSON-RPC over IPC.",

		["API and console options – Dapps"]
			FLAG flag_no_dapps: (bool) = false, or |c: &Config| otry!(c.dapps).disable.clone(),
			"--no-dapps",
			"Disable the Dapps server (e.g. status page).",

			ARG arg_dapps_path: (String) = "$BASE/dapps", or |c: &Config| otry!(c.dapps).path.clone(),
			"--dapps-path=[PATH]",
			"Specify directory where dapps should be installed.",

		["API and console options – IPFS"]
			FLAG flag_ipfs_api: (bool) = false, or |c: &Config| otry!(c.ipfs).enable.clone(),
			"--ipfs-api",
			"Enable IPFS-compatible HTTP API.",

			ARG arg_ipfs_api_port: (u16) = 5001u16, or |c: &Config| otry!(c.ipfs).port.clone(),
			"--ipfs-api-port=[PORT]",
			"Configure on which port the IPFS HTTP API should listen.",

			ARG arg_ipfs_api_interface: (String) = "local", or |c: &Config| otry!(c.ipfs).interface.clone(),
			"--ipfs-api-interface=[IP]",
			"Specify the hostname portion of the IPFS API server, IP should be an interface's IP address or local.",

			ARG arg_ipfs_api_hosts: (String) = "none", or |c: &Config| otry!(c.ipfs).hosts.as_ref().map(|vec| vec.join(",")),
			"--ipfs-api-hosts=[HOSTS]",
			"List of allowed Host header values. This option will validate the Host header sent by the browser, it is additional security against some attack vectors. Special options: \"all\", \"none\".",

			ARG arg_ipfs_api_cors: (String) = "none", or |c: &Config| otry!(c.ipfs).cors.as_ref().map(|vec| vec.join(",")),
			"--ipfs-api-cors=[URL]",
			"Specify CORS header for IPFS API responses. Special options: \"all\", \"none\".",

		["Secret store options"]
			FLAG flag_no_secretstore: (bool) = false, or |c: &Config| otry!(c.secretstore).disable.clone(),
			"--no-secretstore",
			"Disable Secret Store functionality.",

			FLAG flag_no_secretstore_http: (bool) = false, or |c: &Config| otry!(c.secretstore).disable_http.clone(),
			"--no-secretstore-http",
			"Disable Secret Store HTTP API.",

 			FLAG flag_no_secretstore_acl_check: (bool) = false, or |c: &Config| otry!(c.secretstore).disable_acl_check.clone(),
			"--no-acl-check",
			"Disable ACL check (useful for test environments).",

			FLAG flag_no_secretstore_auto_migrate: (bool) = false, or |c: &Config| otry!(c.secretstore).disable_auto_migrate.clone(),
			"--no-secretstore-auto-migrate",
			"Do not run servers set change session automatically when servers set changes. This option has no effect when servers set is read from configuration file.",

			ARG arg_secretstore_contract: (String) = "none", or |c: &Config| otry!(c.secretstore).service_contract.clone(),
			"--secretstore-contract=[SOURCE]",
			"Secret Store Service contract address source: none, registry (contract address is read from registry) or address.",

			ARG arg_secretstore_nodes: (String) = "", or |c: &Config| otry!(c.secretstore).nodes.as_ref().map(|vec| vec.join(",")),
			"--secretstore-nodes=[NODES]",
			"Comma-separated list of other secret store cluster nodes in form NODE_PUBLIC_KEY_IN_HEX@NODE_IP_ADDR:NODE_PORT.",

			ARG arg_secretstore_interface: (String) = "local", or |c: &Config| otry!(c.secretstore).interface.clone(),
			"--secretstore-interface=[IP]",
			"Specify the hostname portion for listening to Secret Store Key Server internal requests, IP should be an interface's IP address, or local.",

			ARG arg_secretstore_port: (u16) = 8083u16, or |c: &Config| otry!(c.secretstore).port.clone(),
			"--secretstore-port=[PORT]",
			"Specify the port portion for listening to Secret Store Key Server internal requests.",

			ARG arg_secretstore_http_interface: (String) = "local", or |c: &Config| otry!(c.secretstore).http_interface.clone(),
			"--secretstore-http-interface=[IP]",
			"Specify the hostname portion for listening to Secret Store Key Server HTTP requests, IP should be an interface's IP address, or local.",

			ARG arg_secretstore_http_port: (u16) = 8082u16, or |c: &Config| otry!(c.secretstore).http_port.clone(),
			"--secretstore-http-port=[PORT]",
			"Specify the port portion for listening to Secret Store Key Server HTTP requests.",

			ARG arg_secretstore_path: (String) = "$BASE/secretstore", or |c: &Config| otry!(c.secretstore).path.clone(),
			"--secretstore-path=[PATH]",
			"Specify directory where Secret Store should save its data..",

			ARG arg_secretstore_secret: (Option<String>) = None, or |c: &Config| otry!(c.secretstore).self_secret.clone(),
			"--secretstore-secret=[SECRET]",
			"Hex-encoded secret key of this node.",

			ARG arg_secretstore_admin_public: (Option<String>) = None, or |c: &Config| otry!(c.secretstore).admin_public.clone(),
			"--secretstore-admin=[PUBLIC]",
			"Hex-encoded public key of secret store administrator.",

		["Sealing/Mining options"]
			FLAG flag_force_sealing: (bool) = false, or |c: &Config| otry!(c.mining).force_sealing.clone(),
			"--force-sealing",
			"Force the node to author new blocks as if it were always sealing/mining.",

			FLAG flag_reseal_on_uncle: (bool) = false, or |c: &Config| otry!(c.mining).reseal_on_uncle.clone(),
			"--reseal-on-uncle",
			"Force the node to author new blocks when a new uncle block is imported.",

			FLAG flag_remove_solved: (bool) = false, or |c: &Config| otry!(c.mining).remove_solved.clone(),
			"--remove-solved",
			"Move solved blocks from the work package queue instead of cloning them. This gives a slightly faster import speed, but means that extra solutions submitted for the same work package will go unused.",

			FLAG flag_refuse_service_transactions: (bool) = false, or |c: &Config| otry!(c.mining).refuse_service_transactions.clone(),
			"--refuse-service-transactions",
			"Always refuse service transactions.",

			FLAG flag_infinite_pending_block: (bool) = false, or |c: &Config| otry!(c.mining).infinite_pending_block.clone(),
			"--infinite-pending-block",
			"Pending block will be created with maximal possible gas limit and will execute all transactions in the queue. Note that such block is invalid and should never be attempted to be mined.",

			FLAG flag_no_persistent_txqueue: (bool) = false, or |c: &Config| otry!(c.parity).no_persistent_txqueue,
			"--no-persistent-txqueue",
			"Don't save pending local transactions to disk to be restored whenever the node restarts.",

			FLAG flag_stratum: (bool) = false, or |c: &Config| Some(c.stratum.is_some()),
			"--stratum",
			"Run Stratum server for miner push notification.",

			ARG arg_reseal_on_txs: (String) = "own", or |c: &Config| otry!(c.mining).reseal_on_txs.clone(),
			"--reseal-on-txs=[SET]",
			"Specify which transactions should force the node to reseal a block. SET is one of: none - never reseal on new transactions; own - reseal only on a new local transaction; ext - reseal only on a new external transaction; all - reseal on all new transactions.",

			ARG arg_reseal_min_period: (u64) = 2000u64, or |c: &Config| otry!(c.mining).reseal_min_period.clone(),
			"--reseal-min-period=[MS]",
			"Specify the minimum time between reseals from incoming transactions. MS is time measured in milliseconds.",

			ARG arg_reseal_max_period: (u64) = 120000u64, or |c: &Config| otry!(c.mining).reseal_max_period.clone(),
			"--reseal-max-period=[MS]",
			"Specify the maximum time since last block to enable force-sealing. MS is time measured in milliseconds.",

			ARG arg_work_queue_size: (usize) = 20usize, or |c: &Config| otry!(c.mining).work_queue_size.clone(),
			"--work-queue-size=[ITEMS]",
			"Specify the number of historical work packages which are kept cached lest a solution is found for them later. High values take more memory but result in fewer unusable solutions.",

			ARG arg_relay_set: (String) = "cheap", or |c: &Config| otry!(c.mining).relay_set.clone(),
			"--relay-set=[SET]",
			"Set of transactions to relay. SET may be: cheap - Relay any transaction in the queue (this may include invalid transactions); strict - Relay only executed transactions (this guarantees we don't relay invalid transactions, but means we relay nothing if not mining); lenient - Same as strict when mining, and cheap when not.",

			ARG arg_usd_per_tx: (String) = "0.0025", or |c: &Config| otry!(c.mining).usd_per_tx.clone(),
			"--usd-per-tx=[USD]",
			"Amount of USD to be paid for a basic transaction. The minimum gas price is set accordingly.",

			ARG arg_usd_per_eth: (String) = "auto", or |c: &Config| otry!(c.mining).usd_per_eth.clone(),
			"--usd-per-eth=[SOURCE]",
			"USD value of a single ETH. SOURCE may be either an amount in USD, a web service or 'auto' to use each web service in turn and fallback on the last known good value.",

			ARG arg_price_update_period: (String) = "hourly", or |c: &Config| otry!(c.mining).price_update_period.clone(),
			"--price-update-period=[T]",
			"T will be allowed to pass between each gas price update. T may be daily, hourly, a number of seconds, or a time string of the form \"2 days\", \"30 minutes\" etc..",

			ARG arg_gas_floor_target: (String) = "4700000", or |c: &Config| otry!(c.mining).gas_floor_target.clone(),
			"--gas-floor-target=[GAS]",
			"Amount of gas per block to target when sealing a new block.",

			ARG arg_gas_cap: (String) = "6283184", or |c: &Config| otry!(c.mining).gas_cap.clone(),
			"--gas-cap=[GAS]",
			"A cap on how large we will raise the gas limit per block due to transaction volume.",

			ARG arg_tx_queue_mem_limit: (u32) = 2u32, or |c: &Config| otry!(c.mining).tx_queue_mem_limit.clone(),
			"--tx-queue-mem-limit=[MB]",
			"Maximum amount of memory that can be used by the transaction queue. Setting this parameter to 0 disables limiting.",

			ARG arg_tx_queue_size: (usize) = 8192usize, or |c: &Config| otry!(c.mining).tx_queue_size.clone(),
			"--tx-queue-size=[LIMIT]",
			"Maximum amount of transactions in the queue (waiting to be included in next block).",

			ARG arg_tx_queue_gas: (String) = "off", or |c: &Config| otry!(c.mining).tx_queue_gas.clone(),
			"--tx-queue-gas=[LIMIT]",
			"Maximum amount of total gas for external transactions in the queue. LIMIT can be either an amount of gas or 'auto' or 'off'. 'auto' sets the limit to be 20x the current block gas limit..",

			ARG arg_tx_queue_strategy: (String) = "gas_price", or |c: &Config| otry!(c.mining).tx_queue_strategy.clone(),
			"--tx-queue-strategy=[S]",
			"Prioritization strategy used to order transactions in the queue. S may be: gas - Prioritize txs with low gas limit; gas_price - Prioritize txs with high gas price; gas_factor - Prioritize txs using gas price and gas limit ratio.",

			ARG arg_tx_queue_ban_count: (u16) = 1u16, or |c: &Config| otry!(c.mining).tx_queue_ban_count.clone(),
			"--tx-queue-ban-count=[C]",
			"Number of times maximal time for execution (--tx-time-limit) can be exceeded before banning sender/recipient/code.",

			ARG arg_tx_queue_ban_time: (u16) = 180u16, or |c: &Config| otry!(c.mining).tx_queue_ban_time.clone(),
			"--tx-queue-ban-time=[SEC]",
			"Banning time (in seconds) for offenders of specified execution time limit. Also number of offending actions have to reach the threshold within that time.",

			ARG arg_stratum_interface: (String) = "local", or |c: &Config| otry!(c.stratum).interface.clone(),
			"--stratum-interface=[IP]",
			"Interface address for Stratum server.",

			ARG arg_stratum_port: (u16) = 8008u16, or |c: &Config| otry!(c.stratum).port.clone(),
			"--stratum-port=[PORT]",
			"Port for Stratum server to listen on.",

			ARG arg_min_gas_price: (Option<u64>) = None, or |c: &Config| otry!(c.mining).min_gas_price.clone(),
			"--min-gas-price=[STRING]",
			"Minimum amount of Wei per GAS to be paid for a transaction to be accepted for mining. Overrides --usd-per-tx.",

			ARG arg_gas_price_percentile: (usize) = 50usize, or |c: &Config| otry!(c.mining).gas_price_percentile,
			"--gas-price-percentile=[PCT]",
			"Set PCT percentile gas price value from last 100 blocks as default gas price when sending transactions.",

			ARG arg_author: (Option<String>) = None, or |c: &Config| otry!(c.mining).author.clone(),
			"--author=[ADDRESS]",
			"Specify the block author (aka \"coinbase\") address for sending block rewards from sealed blocks. NOTE: MINING WILL NOT WORK WITHOUT THIS OPTION.", // Sealing/Mining Option

			ARG arg_engine_signer: (Option<String>) = None, or |c: &Config| otry!(c.mining).engine_signer.clone(),
			"--engine-signer=[ADDRESS]",
			"Specify the address which should be used to sign consensus messages and issue blocks. Relevant only to non-PoW chains.",

			ARG arg_tx_gas_limit: (Option<String>) = None, or |c: &Config| otry!(c.mining).tx_gas_limit.clone(),
			"--tx-gas-limit=[GAS]",
			"Apply a limit of GAS as the maximum amount of gas a single transaction may have for it to be mined.",

			ARG arg_tx_time_limit: (Option<u64>) = None, or |c: &Config| otry!(c.mining).tx_time_limit.clone(),
			"--tx-time-limit=[MS]",
			"Maximal time for processing single transaction. If enabled senders/recipients/code of transactions offending the limit will be banned from being included in transaction queue for 180 seconds.",

			ARG arg_extra_data: (Option<String>) = None, or |c: &Config| otry!(c.mining).extra_data.clone(),
			"--extra-data=[STRING]",
			"Specify a custom extra-data for authored blocks, no more than 32 characters.",

			ARG arg_notify_work: (Option<String>) = None, or |c: &Config| otry!(c.mining).notify_work.as_ref().map(|vec| vec.join(",")),
			"--notify-work=[URLS]",
			"URLs to which work package notifications are pushed. URLS should be a comma-delimited list of HTTP URLs.",

			ARG arg_stratum_secret: (Option<String>) = None, or |c: &Config| otry!(c.stratum).secret.clone(),
			"--stratum-secret=[STRING]",
			"Secret for authorizing Stratum server for peers.",

		["Internal Options"]
			FLAG flag_can_restart: (bool) = false, or |_| None,
			"--can-restart",
			"Executable will auto-restart if exiting with 69",

		["Miscellaneous options"]
			FLAG flag_no_color: (bool) = false, or |c: &Config| otry!(c.misc).color.map(|c| !c).clone(),
			"--no-color",
			"Don't use terminal color codes in output.",

			FLAG flag_version: (bool) = false, or |_| None,
			"-v, --version",
			"Show information about version.",

			FLAG flag_no_config: (bool) = false, or |_| None,
			"--no-config",
			"Don't load a configuration file.",

			ARG arg_ntp_servers: (String) = "0.parity.pool.ntp.org:123,1.parity.pool.ntp.org:123,2.parity.pool.ntp.org:123,3.parity.pool.ntp.org:123", or |c: &Config| otry!(c.misc).ntp_servers.clone().map(|vec| vec.join(",")),
			"--ntp-servers=[HOSTS]",
			"Comma separated list of NTP servers to provide current time (host:port). Used to verify node health. Parity uses pool.ntp.org NTP servers; consider joining the pool: http://www.pool.ntp.org/join.html",

			ARG arg_logging: (Option<String>) = None, or |c: &Config| otry!(c.misc).logging.clone(),
			"-l, --logging=[LOGGING]",
			"Specify the logging level. Must conform to the same format as RUST_LOG.",

			ARG arg_log_file: (Option<String>) = None, or |c: &Config| otry!(c.misc).log_file.clone(),
			"--log-file=[FILENAME]",
			"Specify a filename into which logging should be appended.",

		["Footprint options"]
			FLAG flag_fast_and_loose: (bool) = false, or |c: &Config| otry!(c.footprint).fast_and_loose.clone(),
			"--fast-and-loose",
			"Disables DB WAL, which gives a significant speed up but means an unclean exit is unrecoverable.",

			FLAG flag_scale_verifiers: (bool) = false, or |c: &Config| otry!(c.footprint).scale_verifiers.clone(),
			"--scale-verifiers",
			"Automatically scale amount of verifier threads based on workload. Not guaranteed to be faster.",

			ARG arg_tracing: (String) = "auto", or |c: &Config| otry!(c.footprint).tracing.clone(),
			"--tracing=[BOOL]",
			"Indicates if full transaction tracing should be enabled. Works only if client had been fully synced with tracing enabled. BOOL may be one of auto, on, off. auto uses last used value of this option (off if it does not exist).", // footprint option

			ARG arg_pruning: (String) = "auto", or |c: &Config| otry!(c.footprint).pruning.clone(),
			"--pruning=[METHOD]",
			"Configure pruning of the state/storage trie. METHOD may be one of auto, archive, fast: archive - keep all state trie data. No pruning. fast - maintain journal overlay. Fast but 50MB used. auto - use the method most recently synced or default to fast if none synced.",

			ARG arg_pruning_history: (u64) = 64u64, or |c: &Config| otry!(c.footprint).pruning_history.clone(),
			"--pruning-history=[NUM]",
			"Set a minimum number of recent states to keep when pruning is active..",

			ARG arg_pruning_memory: (usize) = 32usize, or |c: &Config| otry!(c.footprint).pruning_memory.clone(),
			"--pruning-memory=[MB]",
			"The ideal amount of memory in megabytes to use to store recent states. As many states as possible will be kept within this limit, and at least --pruning-history states will always be kept.",

			ARG arg_cache_size_db: (u32) = 128u32, or |c: &Config| otry!(c.footprint).cache_size_db.clone(),
			"--cache-size-db=[MB]",
			"Override database cache size.",

			ARG arg_cache_size_blocks: (u32) = 8u32, or |c: &Config| otry!(c.footprint).cache_size_blocks.clone(),
			"--cache-size-blocks=[MB]",
			"Specify the prefered size of the blockchain cache in megabytes.",

			ARG arg_cache_size_queue: (u32) = 40u32, or |c: &Config| otry!(c.footprint).cache_size_queue.clone(),
			"--cache-size-queue=[MB]",
			"Specify the maximum size of memory to use for block queue.",

			ARG arg_cache_size_state: (u32) = 25u32, or |c: &Config| otry!(c.footprint).cache_size_state.clone(),
			"--cache-size-state=[MB]",
			"Specify the maximum size of memory to use for the state cache.",

			ARG arg_db_compaction: (String) = "auto", or |c: &Config| otry!(c.footprint).db_compaction.clone(),
			"--db-compaction=[TYPE]",
			"Database compaction type. TYPE may be one of: ssd - suitable for SSDs and fast HDDs; hdd - suitable for slow HDDs; auto - determine automatically.",

			ARG arg_fat_db: (String) = "auto", or |c: &Config| otry!(c.footprint).fat_db.clone(),
			"--fat-db=[BOOL]",
			"Build appropriate information to allow enumeration of all accounts and storage keys. Doubles the size of the state database. BOOL may be one of on, off or auto.",

			ARG arg_cache_size: (Option<u32>) = None, or |c: &Config| otry!(c.footprint).cache_size.clone(),
			"--cache-size=[MB]",
			"Set total amount of discretionary memory to use for the entire system, overrides other cache and queue options.",

			ARG arg_num_verifiers: (Option<usize>) = None, or |c: &Config| otry!(c.footprint).num_verifiers.clone(),
			"--num-verifiers=[INT]",
			"Amount of verifier threads to use or to begin with, if verifier auto-scaling is enabled.",

		["Import/export options"]
			FLAG flag_no_seal_check: (bool) = false, or |_| None,
			"--no-seal-check",
			"Skip block seal check.",

		["Snapshot options"]
			FLAG flag_no_periodic_snapshot: (bool) = false, or |c: &Config| otry!(c.snapshots).disable_periodic.clone(),
			"--no-periodic-snapshot",
			"Disable automated snapshots which usually occur once every 10000 blocks.",

		["Virtual Machine options"]
			FLAG flag_jitvm: (bool) = false, or |c: &Config| otry!(c.vm).jit.clone(),
			"--jitvm",
			"Enable the JIT VM.",

		["Whisper options"]
			FLAG flag_whisper: (bool) = false, or |c: &Config| otry!(c.whisper).enabled,
			"--whisper",
			"Enable the Whisper network.",

 			ARG arg_whisper_pool_size: (usize) = 10usize, or |c: &Config| otry!(c.whisper).pool_size.clone(),
			"--whisper-pool-size=[MB]",
			"Target size of the whisper message pool in megabytes.",

		["Legacy options"]
			FLAG flag_warp: (bool) = false, or |_| None,
			"--warp",
			"Does nothing; warp sync is enabled by default.",

			FLAG flag_dapps_apis_all: (bool) = false, or |_| None,
			"--dapps-apis-all",
			"Dapps server is merged with RPC server. Use --jsonrpc-apis.",

			FLAG flag_geth: (bool) = false, or |_| None,
			"--geth",
			"Run in Geth-compatibility mode. Sets the IPC path to be the same as Geth's. Overrides the --ipc-path and --ipcpath options. Alters RPCs to reflect Geth bugs. Includes the personal_ RPC by default.",

			FLAG flag_testnet: (bool) = false, or |_| None,
			"--testnet",
			"Testnet mode. Equivalent to --chain testnet. Overrides the --keys-path option.",

			FLAG flag_import_geth_keys: (bool) = false, or |_| None,
			"--import-geth-keys",
			"Attempt to import keys from Geth client.",

			FLAG flag_ipcdisable: (bool) = false, or |_| None,
			"--ipcdisable",
			"Equivalent to --no-ipc.",

			FLAG flag_ipc_off: (bool) = false, or |_| None,
			"--ipc-off",
			"Equivalent to --no-ipc.",

			FLAG flag_nodiscover: (bool) = false, or |_| None,
			"--nodiscover",
			"Equivalent to --no-discovery.",

			FLAG flag_jsonrpc: (bool) = false, or |_| None,
			"-j, --jsonrpc",
			"Does nothing; JSON-RPC is on by default now.",

			FLAG flag_jsonrpc_off: (bool) = false, or |_| None,
			"--jsonrpc-off",
			"Equivalent to --no-jsonrpc.",

			FLAG flag_webapp: (bool) = false, or |_| None,
			"-w, --webapp",
			"Does nothing; dapps server is on by default now.",

			FLAG flag_dapps_off: (bool) = false, or |_| None,
			"--dapps-off",
			"Equivalent to --no-dapps.",

			FLAG flag_rpc: (bool) = false, or |_| None,
			"--rpc",
			"Does nothing; JSON-RPC is on by default now.",

			ARG arg_dapps_port: (Option<u16>) = None, or |c: &Config| otry!(c.dapps).port.clone(),
			"--dapps-port=[PORT]",
			"Dapps server is merged with RPC server. Use --jsonrpc-port.",

			ARG arg_dapps_interface: (Option<String>) = None, or |c: &Config| otry!(c.dapps).interface.clone(),
			"--dapps-interface=[IP]",
			"Dapps server is merged with RPC server. Use --jsonrpc-interface.",

			ARG arg_dapps_hosts: (Option<String>) = None, or |c: &Config| otry!(c.dapps).hosts.as_ref().map(|vec| vec.join(",")),
			"--dapps-hosts=[HOSTS]",
			"Dapps server is merged with RPC server. Use --jsonrpc-hosts.",

			ARG arg_dapps_cors: (Option<String>) = None, or |c: &Config| otry!(c.dapps).cors.clone(),
			"--dapps-cors=[URL]",
			"Dapps server is merged with RPC server. Use --jsonrpc-cors.",

			ARG arg_dapps_user: (Option<String>) = None, or |c: &Config| otry!(c.dapps).user.clone(),
			"--dapps-user=[USERNAME]",
			"Dapps server authentication has been removed.",

			ARG arg_dapps_pass: (Option<String>) = None, or |c: &Config| otry!(c.dapps).pass.clone(),
			"--dapps-pass=[PASSWORD]",
			"Dapps server authentication has been removed.",

			ARG arg_datadir: (Option<String>) = None, or |_| None,
			"--datadir=[PATH]",
			"Equivalent to --base-path PATH.",

			ARG arg_networkid: (Option<u64>) = None, or |_| None,
			"--networkid=[INDEX]",
			"Equivalent to --network-id INDEX.",

			ARG arg_peers: (Option<u16>) = None, or |_| None,
			"--peers=[NUM]",
			"Equivalent to --min-peers NUM.",

			ARG arg_nodekey: (Option<String>) = None, or |_| None,
			"--nodekey=[KEY]",
			"Equivalent to --node-key KEY.",

			ARG arg_rpcaddr: (Option<String>) = None, or |_| None,
			"--rpcaddr=[IP]",
			"Equivalent to --jsonrpc-interface IP.",

			ARG arg_rpcport: (Option<u16>) = None, or |_| None,
			"--rpcport=[PORT]",
			"Equivalent to --jsonrpc-port PORT.",

			ARG arg_rpcapi: (Option<String>) = None, or |_| None,
			"--rpcapi=[APIS]",
			"Equivalent to --jsonrpc-apis APIS.",

			ARG arg_rpccorsdomain: (Option<String>) = None, or |_| None,
			"--rpccorsdomain=[URL]",
			"Equivalent to --jsonrpc-cors URL.",

			ARG arg_ipcapi: (Option<String>) = None, or |_| None,
			"--ipcapi=[APIS]",
			"Equivalent to --ipc-apis APIS.",

			ARG arg_ipcpath: (Option<String>) = None, or |_| None,
			"--ipcpath=[PATH]",
			"Equivalent to --ipc-path PATH.",

			ARG arg_gasprice: (Option<String>) = None, or |_| None,
			"--gasprice=[WEI]",
			"Equivalent to --min-gas-price WEI.",

			ARG arg_etherbase: (Option<String>) = None, or |_| None,
			"--etherbase=[ADDRESS]",
			"Equivalent to --author ADDRESS.",

			ARG arg_extradata: (Option<String>) = None, or |_| None,
			"--extradata=[STRING]",
			"Equivalent to --extra-data STRING.",

			ARG arg_cache: (Option<u32>) = None, or |_| None,
			"--cache=[MB]",
			"Equivalent to --cache-size MB.",

	}
}

#[derive(Default, Debug, PartialEq, Deserialize)]
#[serde(deny_unknown_fields)]
struct Config {
	parity: Option<Operating>,
	account: Option<Account>,
	ui: Option<Ui>,
	network: Option<Network>,
	rpc: Option<Rpc>,
	websockets: Option<Ws>,
	ipc: Option<Ipc>,
	dapps: Option<Dapps>,
	secretstore: Option<SecretStore>,
	privatetransactions: Option<PrivateTransactions>,
	ipfs: Option<Ipfs>,
	mining: Option<Mining>,
	footprint: Option<Footprint>,
	snapshots: Option<Snapshots>,
	vm: Option<VM>,
	misc: Option<Misc>,
	stratum: Option<Stratum>,
	whisper: Option<Whisper>,
}

#[derive(Default, Debug, PartialEq, Deserialize)]
#[serde(deny_unknown_fields)]
struct Operating {
	mode: Option<String>,
	mode_timeout: Option<u64>,
	mode_alarm: Option<u64>,
	auto_update: Option<String>,
	release_track: Option<String>,
	public_node: Option<bool>,
	no_download: Option<bool>,
	no_consensus: Option<bool>,
	chain: Option<String>,
	base_path: Option<String>,
	db_path: Option<String>,
	keys_path: Option<String>,
	identity: Option<String>,
	light: Option<bool>,
	no_persistent_txqueue: Option<bool>,
}

#[derive(Default, Debug, PartialEq, Deserialize)]
#[serde(deny_unknown_fields)]
struct Account {
	unlock: Option<Vec<String>>,
	password: Option<Vec<String>>,
	keys_iterations: Option<u32>,
	refresh_time: Option<u64>,
	disable_hardware: Option<bool>,
	fast_unlock: Option<bool>,
}

#[derive(Default, Debug, PartialEq, Deserialize)]
<<<<<<< HEAD
struct PrivateTransactions {
	signer: Option<String>,
	validators: Option<Vec<String>>,
	account: Option<String>,
	passwords: Option<String>,
	sstore_url: Option<String>,
	sstore_threshold: Option<u32>,
}

#[derive(Default, Debug, PartialEq, Deserialize)]
=======
#[serde(deny_unknown_fields)]
>>>>>>> 99dbc682
struct Ui {
	force: Option<bool>,
	disable: Option<bool>,
	port: Option<u16>,
	interface: Option<String>,
	hosts: Option<Vec<String>>,
	path: Option<String>,
}

#[derive(Default, Debug, PartialEq, Deserialize)]
#[serde(deny_unknown_fields)]
struct Network {
	warp: Option<bool>,
	port: Option<u16>,
	min_peers: Option<u16>,
	max_peers: Option<u16>,
	snapshot_peers: Option<u16>,
	max_pending_peers: Option<u16>,
	nat: Option<String>,
	allow_ips: Option<String>,
	id: Option<u64>,
	bootnodes: Option<Vec<String>>,
	discovery: Option<bool>,
	node_key: Option<String>,
	reserved_peers: Option<String>,
	reserved_only: Option<bool>,
	no_serve_light: Option<bool>,
}

#[derive(Default, Debug, PartialEq, Deserialize)]
#[serde(deny_unknown_fields)]
struct Rpc {
	disable: Option<bool>,
	port: Option<u16>,
	interface: Option<String>,
	cors: Option<Vec<String>>,
	apis: Option<Vec<String>>,
	hosts: Option<Vec<String>>,
	server_threads: Option<usize>,
	processing_threads: Option<usize>,
}

#[derive(Default, Debug, PartialEq, Deserialize)]
#[serde(deny_unknown_fields)]
struct Ws {
	disable: Option<bool>,
	port: Option<u16>,
	interface: Option<String>,
	apis: Option<Vec<String>>,
	origins: Option<Vec<String>>,
	hosts: Option<Vec<String>>,
}

#[derive(Default, Debug, PartialEq, Deserialize)]
#[serde(deny_unknown_fields)]
struct Ipc {
	disable: Option<bool>,
	path: Option<String>,
	apis: Option<Vec<String>>,
}

#[derive(Default, Debug, PartialEq, Deserialize)]
#[serde(deny_unknown_fields)]
struct Dapps {
	disable: Option<bool>,
	port: Option<u16>,
	interface: Option<String>,
	hosts: Option<Vec<String>>,
	cors: Option<String>,
	path: Option<String>,
	user: Option<String>,
	pass: Option<String>,
}

#[derive(Default, Debug, PartialEq, Deserialize)]
#[serde(deny_unknown_fields)]
struct SecretStore {
	disable: Option<bool>,
	disable_http: Option<bool>,
	disable_acl_check: Option<bool>,
	disable_auto_migrate: Option<bool>,
	service_contract: Option<String>,
	self_secret: Option<String>,
	admin_public: Option<String>,
	nodes: Option<Vec<String>>,
	interface: Option<String>,
	port: Option<u16>,
	http_interface: Option<String>,
	http_port: Option<u16>,
	path: Option<String>,
}

#[derive(Default, Debug, PartialEq, Deserialize)]
#[serde(deny_unknown_fields)]
struct Ipfs {
	enable: Option<bool>,
	port: Option<u16>,
	interface: Option<String>,
	cors: Option<Vec<String>>,
	hosts: Option<Vec<String>>,
}

#[derive(Default, Debug, PartialEq, Deserialize)]
#[serde(deny_unknown_fields)]
struct Mining {
	author: Option<String>,
	engine_signer: Option<String>,
	force_sealing: Option<bool>,
	reseal_on_uncle: Option<bool>,
	reseal_on_txs: Option<String>,
	reseal_min_period: Option<u64>,
	reseal_max_period: Option<u64>,
	work_queue_size: Option<usize>,
	tx_gas_limit: Option<String>,
	tx_time_limit: Option<u64>,
	relay_set: Option<String>,
	min_gas_price: Option<u64>,
	gas_price_percentile: Option<usize>,
	usd_per_tx: Option<String>,
	usd_per_eth: Option<String>,
	price_update_period: Option<String>,
	gas_floor_target: Option<String>,
	gas_cap: Option<String>,
	extra_data: Option<String>,
	tx_queue_size: Option<usize>,
	tx_queue_mem_limit: Option<u32>,
	tx_queue_gas: Option<String>,
	tx_queue_strategy: Option<String>,
	tx_queue_ban_count: Option<u16>,
	tx_queue_ban_time: Option<u16>,
	remove_solved: Option<bool>,
	notify_work: Option<Vec<String>>,
	refuse_service_transactions: Option<bool>,
	infinite_pending_block: Option<bool>,
}

#[derive(Default, Debug, PartialEq, Deserialize)]
#[serde(deny_unknown_fields)]
struct Stratum {
	interface: Option<String>,
	port: Option<u16>,
	secret: Option<String>,
}

#[derive(Default, Debug, PartialEq, Deserialize)]
#[serde(deny_unknown_fields)]
struct Footprint {
	tracing: Option<String>,
	pruning: Option<String>,
	pruning_history: Option<u64>,
	pruning_memory: Option<usize>,
	fast_and_loose: Option<bool>,
	cache_size: Option<u32>,
	cache_size_db: Option<u32>,
	cache_size_blocks: Option<u32>,
	cache_size_queue: Option<u32>,
	cache_size_state: Option<u32>,
	db_compaction: Option<String>,
	fat_db: Option<String>,
	scale_verifiers: Option<bool>,
	num_verifiers: Option<usize>,
}

#[derive(Default, Debug, PartialEq, Deserialize)]
#[serde(deny_unknown_fields)]
struct Snapshots {
	disable_periodic: Option<bool>,
}

#[derive(Default, Debug, PartialEq, Deserialize)]
#[serde(deny_unknown_fields)]
struct VM {
	jit: Option<bool>,
}

#[derive(Default, Debug, PartialEq, Deserialize)]
#[serde(deny_unknown_fields)]
struct Misc {
	ntp_servers: Option<Vec<String>>,
	logging: Option<String>,
	log_file: Option<String>,
	color: Option<bool>,
	ports_shift: Option<u16>,
	unsafe_expose: Option<bool>,
}

#[derive(Default, Debug, PartialEq, Deserialize)]
#[serde(deny_unknown_fields)]
struct Whisper {
	enabled: Option<bool>,
	pool_size: Option<usize>,
}

#[cfg(test)]
mod tests {
	use super::{
		Args, ArgsError,
		Config, Operating, Account, Ui, Network, Ws, Rpc, Ipc, Dapps, Ipfs, Mining, Footprint,
		Snapshots, VM, Misc, Whisper, SecretStore,
	};
	use toml;
	use clap::{ErrorKind as ClapErrorKind};

	#[test]
	fn should_accept_any_argument_order() {
		let args = Args::parse(&["parity", "--no-warp", "account", "list"]).unwrap();
		assert_eq!(args.flag_no_warp, true);

		let args = Args::parse(&["parity", "account", "list", "--no-warp"]).unwrap();
		assert_eq!(args.flag_no_warp, true);

		let args = Args::parse(&["parity", "--chain=dev", "account", "list"]).unwrap();
		assert_eq!(args.arg_chain, "dev");

		let args = Args::parse(&["parity", "account", "list", "--chain=dev"]).unwrap();
		assert_eq!(args.arg_chain, "dev");
	}

	#[test]
	fn should_not_crash_on_warp() {
		let args = Args::parse(&["parity", "--warp"]);
		assert!(args.is_ok());

		let args = Args::parse(&["parity", "account", "list", "--warp"]);
		assert!(args.is_ok());
	}

	#[test]
	fn should_reject_invalid_values() {
		let args = Args::parse(&["parity", "--cache=20"]);
		assert!(args.is_ok());

		let args = Args::parse(&["parity", "--cache=asd"]);
		assert!(args.is_err());
	}

	#[test]
	fn should_parse_args_and_flags() {
		let args = Args::parse(&["parity", "--no-warp"]).unwrap();
		assert_eq!(args.flag_no_warp, true);

		let args = Args::parse(&["parity", "--pruning", "archive"]).unwrap();
		assert_eq!(args.arg_pruning, "archive");

		let args = Args::parse(&["parity", "export", "state", "--no-storage"]).unwrap();
		assert_eq!(args.flag_export_state_no_storage, true);

		let args = Args::parse(&["parity", "export", "state", "--min-balance","123"]).unwrap();
		assert_eq!(args.arg_export_state_min_balance, Some("123".to_string()));
	}

	#[test]
	fn should_exit_gracefully_on_unknown_argument() {
		let result = Args::parse(&["parity", "--please-exit-gracefully"]);
		assert!(
			match result {
				Err(ArgsError::Clap(ref clap_error)) if clap_error.kind == ClapErrorKind::UnknownArgument => true,
				_ => false
			}
		);
	}

	#[test]
	fn should_use_subcommand_arg_default() {
		let args = Args::parse(&["parity", "export", "state", "--at", "123"]).unwrap();
		assert_eq!(args.arg_export_state_at, "123");
		assert_eq!(args.arg_snapshot_at, "latest");

		let args = Args::parse(&["parity", "snapshot", "--at", "123", "file.dump"]).unwrap();
		assert_eq!(args.arg_snapshot_at, "123");
		assert_eq!(args.arg_export_state_at, "latest");

		let args = Args::parse(&["parity", "export", "state"]).unwrap();
		assert_eq!(args.arg_snapshot_at, "latest");
		assert_eq!(args.arg_export_state_at, "latest");

		let args = Args::parse(&["parity", "snapshot", "file.dump"]).unwrap();
		assert_eq!(args.arg_snapshot_at, "latest");
		assert_eq!(args.arg_export_state_at, "latest");
	}

	#[test]
	fn should_parse_multiple_values() {
		let args = Args::parse(&["parity", "account", "import", "~/1", "~/2"]).unwrap();
		assert_eq!(args.arg_account_import_path, Some(vec!["~/1".to_owned(), "~/2".to_owned()]));

		let args = Args::parse(&["parity", "account", "import", "~/1,ext"]).unwrap();
		assert_eq!(args.arg_account_import_path, Some(vec!["~/1,ext".to_owned()]));

		let args = Args::parse(&["parity", "--secretstore-nodes", "abc@127.0.0.1:3333,cde@10.10.10.10:4444"]).unwrap();
		assert_eq!(args.arg_secretstore_nodes, "abc@127.0.0.1:3333,cde@10.10.10.10:4444");

		// Arguments with a single value shouldn't accept multiple values
		let args = Args::parse(&["parity", "--auto-update", "critical", "all"]);
		assert!(args.is_err());

		let args = Args::parse(&["parity", "--password", "~/.safe/1", "~/.safe/2"]).unwrap();
		assert_eq!(args.arg_password, vec!["~/.safe/1".to_owned(), "~/.safe/2".to_owned()]);
	}

	#[test]
	fn should_parse_global_args_with_subcommand() {
		let args = Args::parse(&["parity", "--chain", "dev", "account", "list"]).unwrap();
		assert_eq!(args.arg_chain, "dev".to_owned());
	}

	#[test]
	fn should_parse_args_and_include_config() {
		// given
		let mut config = Config::default();
		let mut operating = Operating::default();
		operating.chain = Some("morden".into());
		config.parity = Some(operating);

		// when
		let args = Args::parse_with_config(&["parity"], config).unwrap();

		// then
		assert_eq!(args.arg_chain, "morden".to_owned());
	}

	#[test]
	fn should_not_use_config_if_cli_is_provided() {
		// given
		let mut config = Config::default();
		let mut operating = Operating::default();
		operating.chain = Some("morden".into());
		config.parity = Some(operating);

		// when
		let args = Args::parse_with_config(&["parity", "--chain", "xyz"], config).unwrap();

		// then
		assert_eq!(args.arg_chain, "xyz".to_owned());
	}

	#[test]
	fn should_use_config_if_cli_is_missing() {
		let mut config = Config::default();
		let mut footprint = Footprint::default();
		footprint.pruning_history = Some(128);
		config.footprint = Some(footprint);

		// when
		let args = Args::parse_with_config(&["parity"], config).unwrap();

		// then
		assert_eq!(args.arg_pruning_history, 128);
	}

	#[test]
	fn should_parse_full_config() {
		// given
		let config = toml::from_str(include_str!("./tests/config.full.toml")).unwrap();

		// when
		let args = Args::parse_with_config(&["parity", "--chain", "xyz"], config).unwrap();

		// then
		assert_eq!(args, Args {
			// Commands
			cmd_ui: false,
			cmd_dapp: false,
			cmd_daemon: false,
			cmd_account: false,
			cmd_account_new: false,
			cmd_account_list: false,
			cmd_account_import: false,
			cmd_wallet: false,
			cmd_wallet_import: false,
			cmd_import: false,
			cmd_export: false,
			cmd_export_blocks: false,
			cmd_export_state: false,
			cmd_signer: false,
			cmd_signer_list: false,
			cmd_signer_sign: false,
			cmd_signer_reject: false,
			cmd_signer_new_token: false,
			cmd_snapshot: false,
			cmd_restore: false,
			cmd_tools: false,
			cmd_tools_hash: false,
			cmd_db: false,
			cmd_db_kill: false,

			// Arguments
			arg_daemon_pid_file: None,
			arg_import_file: None,
			arg_import_format: None,
			arg_export_blocks_file: None,
			arg_export_blocks_format: None,
			arg_export_state_file: None,
			arg_export_state_format: None,
			arg_snapshot_file: None,
			arg_restore_file: None,
			arg_tools_hash_file: None,

			arg_signer_sign_id: None,
			arg_signer_reject_id: None,
			arg_dapp_path: None,
			arg_account_import_path: None,
			arg_wallet_import_path: None,

			// -- Operating Options
			arg_mode: "last".into(),
			arg_mode_timeout: 300u64,
			arg_mode_alarm: 3600u64,
			arg_auto_update: "none".into(),
			arg_release_track: "current".into(),
			flag_public_node: false,
			flag_no_download: false,
			flag_no_consensus: false,
			arg_chain: "xyz".into(),
			arg_base_path: Some("$HOME/.parity".into()),
			arg_db_path: Some("$HOME/.parity/chains".into()),
			arg_keys_path: "$HOME/.parity/keys".into(),
			arg_identity: "".into(),
			flag_light: false,
			flag_no_persistent_txqueue: false,
			flag_force_direct: false,

			// -- Convenience Options
			arg_config: "$BASE/config.toml".into(),
			arg_ports_shift: 0,
			flag_unsafe_expose: false,

			// -- Account Options
			arg_unlock: Some("0xdeadbeefcafe0000000000000000000000000000".into()),
			arg_password: vec!["~/.safe/password.file".into()],
			arg_keys_iterations: 10240u32,
			arg_accounts_refresh: 5u64,
			flag_no_hardware_wallets: false,
			flag_fast_unlock: false,

			// -- Private Transactions Options
			arg_private_signer: Some("0xdeadbeefcafe0000000000000000000000000000".into()),
			arg_private_validators: Some("0xdeadbeefcafe0000000000000000000000000000".into()),
			arg_private_passwords: Some("~/.safe/password.file".into()),
			arg_private_account: Some("0xdeadbeefcafe0000000000000000000000000000".into()),
			arg_private_sstore_url: Some("http://localhost:8082".into()),
			arg_private_sstore_threshold: Some(0),

			flag_force_ui: false,
			flag_no_ui: false,
			arg_ui_port: 8180u16,
			arg_ui_interface: "127.0.0.1".into(),
			arg_ui_hosts: "none".into(),
			arg_ui_path: "$HOME/.parity/signer".into(),
			flag_ui_no_validation: false,

			// -- Networking Options
			flag_no_warp: false,
			arg_port: 30303u16,
			arg_min_peers: 25u16,
			arg_max_peers: 50u16,
			arg_max_pending_peers: 64u16,
			arg_snapshot_peers: 0u16,
			arg_allow_ips: "all".into(),
			arg_nat: "any".into(),
			arg_network_id: Some(1),
			arg_bootnodes: Some("".into()),
			flag_no_discovery: false,
			arg_node_key: None,
			arg_reserved_peers: Some("./path_to_file".into()),
			flag_reserved_only: false,
			flag_no_ancient_blocks: false,
			flag_no_serve_light: false,

			// -- API and Console Options
			// RPC
			flag_no_jsonrpc: false,
			arg_jsonrpc_port: 8545u16,
			arg_jsonrpc_interface: "local".into(),
			arg_jsonrpc_cors: "null".into(),
			arg_jsonrpc_apis: "web3,eth,net,parity,traces,rpc,secretstore".into(),
			arg_jsonrpc_hosts: "none".into(),
			arg_jsonrpc_server_threads: None,
			arg_jsonrpc_threads: 4,

			// WS
			flag_no_ws: false,
			arg_ws_port: 8546u16,
			arg_ws_interface: "local".into(),
			arg_ws_apis: "web3,eth,net,parity,traces,rpc,secretstore".into(),
			arg_ws_origins: "none".into(),
			arg_ws_hosts: "none".into(),

			// IPC
			flag_no_ipc: false,
			arg_ipc_path: "$HOME/.parity/jsonrpc.ipc".into(),
			arg_ipc_apis: "web3,eth,net,parity,parity_accounts,personal,traces,rpc,secretstore".into(),

			// DAPPS
			arg_dapps_path: "$HOME/.parity/dapps".into(),
			flag_no_dapps: false,

			// SECRETSTORE
			flag_no_secretstore: false,
			flag_no_secretstore_http: false,
			flag_no_secretstore_acl_check: false,
			flag_no_secretstore_auto_migrate: false,
			arg_secretstore_contract: "none".into(),
			arg_secretstore_secret: None,
			arg_secretstore_admin_public: None,
			arg_secretstore_nodes: "".into(),
			arg_secretstore_interface: "local".into(),
			arg_secretstore_port: 8083u16,
			arg_secretstore_http_interface: "local".into(),
			arg_secretstore_http_port: 8082u16,
			arg_secretstore_path: "$HOME/.parity/secretstore".into(),

			// IPFS
			flag_ipfs_api: false,
			arg_ipfs_api_port: 5001u16,
			arg_ipfs_api_interface: "local".into(),
			arg_ipfs_api_cors: "null".into(),
			arg_ipfs_api_hosts: "none".into(),

			// -- Sealing/Mining Options
			arg_author: Some("0xdeadbeefcafe0000000000000000000000000001".into()),
			arg_engine_signer: Some("0xdeadbeefcafe0000000000000000000000000001".into()),
			flag_force_sealing: true,
			arg_reseal_on_txs: "all".into(),
			arg_reseal_min_period: 4000u64,
			arg_reseal_max_period: 60000u64,
			flag_reseal_on_uncle: false,
			arg_work_queue_size: 20usize,
			arg_tx_gas_limit: Some("6283184".into()),
			arg_tx_time_limit: Some(100u64),
			arg_relay_set: "cheap".into(),
			arg_min_gas_price: Some(0u64),
			arg_gas_price_percentile: 50usize,
			arg_usd_per_tx: "0.0025".into(),
			arg_usd_per_eth: "auto".into(),
			arg_price_update_period: "hourly".into(),
			arg_gas_floor_target: "4700000".into(),
			arg_gas_cap: "6283184".into(),
			arg_extra_data: Some("Parity".into()),
			arg_tx_queue_size: 8192usize,
			arg_tx_queue_mem_limit: 2u32,
			arg_tx_queue_gas: "off".into(),
			arg_tx_queue_strategy: "gas_factor".into(),
			arg_tx_queue_ban_count: 1u16,
			arg_tx_queue_ban_time: 180u16,
			flag_remove_solved: false,
			arg_notify_work: Some("http://localhost:3001".into()),
			flag_refuse_service_transactions: false,
			flag_infinite_pending_block: false,

			flag_stratum: false,
			arg_stratum_interface: "local".to_owned(),
			arg_stratum_port: 8008u16,
			arg_stratum_secret: None,

			// -- Footprint Options
			arg_tracing: "auto".into(),
			arg_pruning: "auto".into(),
			arg_pruning_history: 64u64,
			arg_pruning_memory: 500usize,
			arg_cache_size_db: 64u32,
			arg_cache_size_blocks: 8u32,
			arg_cache_size_queue: 50u32,
			arg_cache_size_state: 25u32,
			arg_cache_size: Some(128),
			flag_fast_and_loose: false,
			arg_db_compaction: "ssd".into(),
			arg_fat_db: "auto".into(),
			flag_scale_verifiers: true,
			arg_num_verifiers: Some(6),

			// -- Import/Export Options
			arg_export_blocks_from: "1".into(),
			arg_export_blocks_to: "latest".into(),
			flag_no_seal_check: false,
			flag_export_state_no_code: false,
			flag_export_state_no_storage: false,
			arg_export_state_min_balance: None,
			arg_export_state_max_balance: None,

			// -- Snapshot Optons
			arg_export_state_at: "latest".into(),
			arg_snapshot_at: "latest".into(),
			flag_no_periodic_snapshot: false,

			// -- Virtual Machine Options
			flag_jitvm: false,

			// -- Whisper options.
			flag_whisper: false,
			arg_whisper_pool_size: 20,

			// -- Legacy Options
			flag_warp: false,
			flag_geth: false,
			flag_testnet: false,
			flag_import_geth_keys: false,
			arg_datadir: None,
			arg_networkid: None,
			arg_peers: None,
			arg_nodekey: None,
			flag_nodiscover: false,
			flag_jsonrpc: false,
			flag_jsonrpc_off: false,
			flag_webapp: false,
			flag_dapps_off: false,
			flag_rpc: false,
			arg_rpcaddr: None,
			arg_rpcport: None,
			arg_rpcapi: None,
			arg_rpccorsdomain: None,
			flag_ipcdisable: false,
			flag_ipc_off: false,
			arg_ipcapi: None,
			arg_ipcpath: None,
			arg_gasprice: None,
			arg_etherbase: None,
			arg_extradata: None,
			arg_cache: None,
			// Legacy-Dapps
			arg_dapps_port: Some(8080),
			arg_dapps_interface: Some("local".into()),
			arg_dapps_hosts: Some("none".into()),
			arg_dapps_cors: None,
			arg_dapps_user: Some("test_user".into()),
			arg_dapps_pass: Some("test_pass".into()),
			flag_dapps_apis_all: false,

			// -- Internal Options
			flag_can_restart: false,

			// -- Miscellaneous Options
			arg_ntp_servers: "0.parity.pool.ntp.org:123,1.parity.pool.ntp.org:123,2.parity.pool.ntp.org:123,3.parity.pool.ntp.org:123".into(),
			flag_version: false,
			arg_logging: Some("own_tx=trace".into()),
			arg_log_file: Some("/var/log/parity.log".into()),
			flag_no_color: false,
			flag_no_config: false,
		});
	}

	#[test]
	fn should_parse_config_and_return_errors() {
		let config1 = Args::parse_config(include_str!("./tests/config.invalid1.toml"));
		let config2 = Args::parse_config(include_str!("./tests/config.invalid2.toml"));
		let config3 = Args::parse_config(include_str!("./tests/config.invalid3.toml"));
		let config4 = Args::parse_config(include_str!("./tests/config.invalid4.toml"));

		match (config1, config2, config3, config4) {
			(
				Err(ArgsError::Decode(_)),
				Err(ArgsError::Decode(_)),
				Err(ArgsError::Decode(_)),
				Err(ArgsError::Decode(_)),
			) => {},
			(a, b, c, d) => {
				assert!(false, "Got invalid error types: {:?}, {:?}, {:?}, {:?}", a, b, c, d);
			}
		}
	}

	#[test]
	fn should_deserialize_toml_file() {
		let config: Config = toml::from_str(include_str!("./tests/config.toml")).unwrap();

		assert_eq!(config, Config {
			parity: Some(Operating {
				mode: Some("dark".into()),
				mode_timeout: Some(15u64),
				mode_alarm: Some(10u64),
				auto_update: None,
				release_track: None,
				public_node: None,
				no_download: None,
				no_consensus: None,
				chain: Some("./chain.json".into()),
				base_path: None,
				db_path: None,
				keys_path: None,
				identity: None,
				light: None,
				no_persistent_txqueue: None,
			}),
			account: Some(Account {
				unlock: Some(vec!["0x1".into(), "0x2".into(), "0x3".into()]),
				password: Some(vec!["passwdfile path".into()]),
				keys_iterations: None,
				refresh_time: None,
				disable_hardware: None,
				fast_unlock: None,
			}),
			ui: Some(Ui {
				force: None,
				disable: Some(true),
				port: None,
				interface: None,
				hosts: None,
				path: None,
			}),
			network: Some(Network {
				warp: Some(false),
				port: None,
				min_peers: Some(10),
				max_peers: Some(20),
				max_pending_peers: Some(30),
				snapshot_peers: Some(40),
				allow_ips: Some("public".into()),
				nat: Some("any".into()),
				id: None,
				bootnodes: None,
				discovery: Some(true),
				node_key: None,
				reserved_peers: Some("./path/to/reserved_peers".into()),
				reserved_only: Some(true),
				no_serve_light: None,
			}),
			websockets: Some(Ws {
				disable: Some(true),
				port: None,
				interface: None,
				apis: None,
				origins: Some(vec!["none".into()]),
				hosts: None,
			}),
			rpc: Some(Rpc {
				disable: Some(true),
				port: Some(8180),
				interface: None,
				cors: None,
				apis: None,
				hosts: None,
				server_threads: None,
				processing_threads: None,
			}),
			ipc: Some(Ipc {
				disable: None,
				path: None,
				apis: Some(vec!["rpc".into(), "eth".into()]),
			}),
			dapps: Some(Dapps {
				disable: None,
				port: Some(8080),
				path: None,
				interface: None,
				hosts: None,
				cors: None,
				user: Some("username".into()),
				pass: Some("password".into())
			}),
			secretstore: Some(SecretStore {
				disable: None,
				disable_http: None,
				disable_acl_check: None,
				disable_auto_migrate: None,
				service_contract: None,
				self_secret: None,
				admin_public: None,
				nodes: None,
				interface: None,
				port: Some(8083),
				http_interface: None,
				http_port: Some(8082),
				path: None,
			}),
			privatetransactions: None,
			ipfs: Some(Ipfs {
				enable: Some(false),
				port: Some(5001),
				interface: None,
				cors: None,
				hosts: None,
			}),
			mining: Some(Mining {
				author: Some("0xdeadbeefcafe0000000000000000000000000001".into()),
				engine_signer: Some("0xdeadbeefcafe0000000000000000000000000001".into()),
				force_sealing: Some(true),
				reseal_on_txs: Some("all".into()),
				reseal_on_uncle: None,
				reseal_min_period: Some(4000),
				reseal_max_period: Some(60000),
				work_queue_size: None,
				relay_set: None,
				min_gas_price: None,
				gas_price_percentile: None,
				usd_per_tx: None,
				usd_per_eth: None,
				price_update_period: Some("hourly".into()),
				gas_floor_target: None,
				gas_cap: None,
				tx_queue_size: Some(8192),
				tx_queue_mem_limit: None,
				tx_queue_gas: Some("off".into()),
				tx_queue_strategy: None,
				tx_queue_ban_count: None,
				tx_queue_ban_time: None,
				tx_gas_limit: None,
				tx_time_limit: None,
				extra_data: None,
				remove_solved: None,
				notify_work: None,
				refuse_service_transactions: None,
				infinite_pending_block: None,
			}),
			footprint: Some(Footprint {
				tracing: Some("on".into()),
				pruning: Some("fast".into()),
				pruning_history: Some(64),
				pruning_memory: None,
				fast_and_loose: None,
				cache_size: None,
				cache_size_db: Some(256),
				cache_size_blocks: Some(16),
				cache_size_queue: Some(100),
				cache_size_state: Some(25),
				db_compaction: Some("ssd".into()),
				fat_db: Some("off".into()),
				scale_verifiers: Some(false),
				num_verifiers: None,
			}),
			snapshots: Some(Snapshots {
				disable_periodic: Some(true),
			}),
			vm: Some(VM {
				jit: Some(false),
			}),
			misc: Some(Misc {
				ntp_servers: Some(vec!["0.parity.pool.ntp.org:123".into()]),
				logging: Some("own_tx=trace".into()),
				log_file: Some("/var/log/parity.log".into()),
				color: Some(true),
				ports_shift: Some(0),
				unsafe_expose: Some(false),
			}),
			whisper: Some(Whisper {
				enabled: Some(true),
				pool_size: Some(50),
			}),
			stratum: None,
		});
	}
}<|MERGE_RESOLUTION|>--- conflicted
+++ resolved
@@ -347,7 +347,6 @@
 			"--password=[FILE]...",
 			"Provide a file containing a password for unlocking an account. Leading and trailing whitespace is trimmed.",
 
-<<<<<<< HEAD
 		["Private transactions options"]
 			ARG arg_private_signer: (Option<String>) = None, or |c: &Config| otry!(c.privatetransactions).signer.clone(),
 			"--private-signer=[ACCOUNT]",
@@ -373,8 +372,6 @@
 			"--private-passwords=[FILE]...",
 			"Provide a file containing passwords for unlocking accounts (signer, private account, validators).",
 
-=======
->>>>>>> 99dbc682
 		["UI options"]
 			FLAG flag_force_ui: (bool) = false, or |c: &Config| otry!(c.ui).force.clone(),
 			"--force-ui",
@@ -483,11 +480,7 @@
 			"--jsonrpc-interface=[IP]",
 			"Specify the hostname portion of the JSONRPC API server, IP should be an interface's IP address, or all (all interfaces) or local.",
 
-<<<<<<< HEAD
-			ARG arg_jsonrpc_apis: (String) = "web3,eth,pubsub,net,parity,private,parity_pubsub,traces,rpc,secretstore,shh,shh_pubsub", or |c: &Config| otry!(c.rpc).apis.as_ref().map(|vec| vec.join(",")),
-=======
-			ARG arg_jsonrpc_apis: (String) = "web3,eth,pubsub,net,parity,parity_pubsub,traces,rpc,shh,shh_pubsub", or |c: &Config| otry!(c.rpc).apis.as_ref().map(|vec| vec.join(",")),
->>>>>>> 99dbc682
+			ARG arg_jsonrpc_apis: (String) = "web3,eth,pubsub,net,parity,private,parity_pubsub,traces,rpc,shh,shh_pubsub", or |c: &Config| otry!(c.rpc).apis.as_ref().map(|vec| vec.join(",")),
 			"--jsonrpc-apis=[APIS]",
 			"Specify the APIs available through the JSONRPC interface. APIS is a comma-delimited list of API name. Possible name are all, safe, web3, eth, net, personal, parity, parity_set, traces, rpc, parity_accounts. You can also disable a specific API by putting '-' in the front: all,-personal.",
 
@@ -520,11 +513,7 @@
 			"--ws-interface=[IP]",
 			"Specify the hostname portion of the WebSockets server, IP should be an interface's IP address, or all (all interfaces) or local.",
 
-<<<<<<< HEAD
-			ARG arg_ws_apis: (String) = "web3,eth,pubsub,net,parity,parity_pubsub,private,traces,rpc,secretstore,shh,shh_pubsub", or |c: &Config| otry!(c.websockets).apis.as_ref().map(|vec| vec.join(",")),
-=======
-			ARG arg_ws_apis: (String) = "web3,eth,pubsub,net,parity,parity_pubsub,traces,rpc,shh,shh_pubsub", or |c: &Config| otry!(c.websockets).apis.as_ref().map(|vec| vec.join(",")),
->>>>>>> 99dbc682
+			ARG arg_ws_apis: (String) = "web3,eth,pubsub,net,parity,parity_pubsub,private,traces,rpc,shh,shh_pubsub", or |c: &Config| otry!(c.websockets).apis.as_ref().map(|vec| vec.join(",")),
 			"--ws-apis=[APIS]",
 			"Specify the APIs available through the WebSockets interface. APIS is a comma-delimited list of API name. Possible name are web3, eth, pubsub, net, personal, parity, parity_set, traces, rpc, parity_accounts..",
 
@@ -545,11 +534,7 @@
 			"--ipc-path=[PATH]",
 			"Specify custom path for JSON-RPC over IPC service.",
 
-<<<<<<< HEAD
-			ARG arg_ipc_apis: (String) = "web3,eth,pubsub,net,parity,parity_pubsub,private,parity_accounts,traces,rpc,secretstore,shh,shh_pubsub", or |c: &Config| otry!(c.ipc).apis.as_ref().map(|vec| vec.join(",")),
-=======
-			ARG arg_ipc_apis: (String) = "web3,eth,pubsub,net,parity,parity_pubsub,parity_accounts,traces,rpc,shh,shh_pubsub", or |c: &Config| otry!(c.ipc).apis.as_ref().map(|vec| vec.join(",")),
->>>>>>> 99dbc682
+			ARG arg_ipc_apis: (String) = "web3,eth,pubsub,net,parity,parity_pubsub,parity_accounts,private,traces,rpc,shh,shh_pubsub", or |c: &Config| otry!(c.ipc).apis.as_ref().map(|vec| vec.join(",")),
 			"--ipc-apis=[APIS]",
 			"Specify custom API set available via JSON-RPC over IPC.",
 
@@ -1075,7 +1060,7 @@
 }
 
 #[derive(Default, Debug, PartialEq, Deserialize)]
-<<<<<<< HEAD
+#[serde(deny_unknown_fields)]
 struct PrivateTransactions {
 	signer: Option<String>,
 	validators: Option<Vec<String>>,
@@ -1086,9 +1071,7 @@
 }
 
 #[derive(Default, Debug, PartialEq, Deserialize)]
-=======
 #[serde(deny_unknown_fields)]
->>>>>>> 99dbc682
 struct Ui {
 	force: Option<bool>,
 	disable: Option<bool>,

// Copyright 2015-2017 Parity Technologies (UK) Ltd.
// This file is part of Parity.

// Parity is free software: you can redistribute it and/or modify
// it under the terms of the GNU General Public License as published by
// the Free Software Foundation, either version 3 of the License, or
// (at your option) any later version.

// Parity is distributed in the hope that it will be useful,
// but WITHOUT ANY WARRANTY; without even the implied warranty of
// MERCHANTABILITY or FITNESS FOR A PARTICULAR PURPOSE.  See the
// GNU General Public License for more details.

// You should have received a copy of the GNU General Public License
// along with Parity.  If not, see <http://www.gnu.org/licenses/>.

use std::fmt;
use std::sync::{Arc, Weak};
use std::time::{Duration, Instant};
use std::thread;
use std::net::{TcpListener};

use ansi_term::{Colour, Style};
use ctrlc::CtrlC;
use ethcore::account_provider::{AccountProvider, AccountProviderSettings};
use ethcore::client::{Client, Mode, DatabaseCompactionProfile, VMType, BlockChainClient};
use ethcore::db::NUM_COLUMNS;
use ethcore::ethstore::ethkey;
use ethcore::miner::{Miner, MinerService, MinerOptions};
use ethcore::miner::{StratumOptions, Stratum};
use ethcore::snapshot;
use ethcore::spec::{SpecParams, OptimizeFor};
use ethcore::verification::queue::VerifierSettings;
use ethcore_logger::{Config as LogConfig, RotatingLogger};
use ethcore_service::ClientService;
use ethsync::{self, SyncConfig};
use fdlimit::raise_fd_limit;
use futures_cpupool::CpuPool;
use hash_fetch::{self, fetch};
use informant::{Informant, LightNodeInformantData, FullNodeInformantData};
use journaldb::Algorithm;
use kvdb_rocksdb::{Database, DatabaseConfig};
use light::Cache as LightDataCache;
use miner::external::ExternalMiner;
use node_filter::NodeFilter;
use node_health;
use parity_reactor::EventLoop;
use parity_rpc::{NetworkSettings, informant, is_major_importing};
use parking_lot::{Condvar, Mutex};
use updater::{UpdatePolicy, Updater};
use parity_version::version;
use ethcore_private_tx::{ProviderConfig, EncryptorConfig, SecretStoreEncryptor};
use params::{
	SpecType, Pruning, AccountsConfig, GasPricerConfig, MinerExtras, Switch,
	tracing_switch_to_bool, fatdb_switch_to_bool, mode_switch_to_bool
};
use helpers::{to_client_config, execute_upgrades, passwords_from_files};
use upgrade::upgrade_key_location;
use dir::{Directories, DatabaseDirectories};
use cache::CacheConfig;
use user_defaults::UserDefaults;
use dapps;
use ipfs;
use modules;
use rpc;
use rpc_apis;
use secretstore;
use signer;
use url;

// how often to take periodic snapshots.
const SNAPSHOT_PERIOD: u64 = 5000;

// how many blocks to wait before starting a periodic snapshot.
const SNAPSHOT_HISTORY: u64 = 100;

// Number of minutes before a given gas price corpus should expire.
// Light client only.
const GAS_CORPUS_EXPIRATION_MINUTES: u64 = 60 * 6;

// Pops along with error messages when a password is missing or invalid.
const VERIFY_PASSWORD_HINT: &'static str = "Make sure valid password is present in files passed using `--password` or in the configuration file.";

#[derive(Debug, PartialEq)]
pub struct RunCmd {
	pub cache_config: CacheConfig,
	pub dirs: Directories,
	pub spec: SpecType,
	pub pruning: Pruning,
	pub pruning_history: u64,
	pub pruning_memory: usize,
	/// Some if execution should be daemonized. Contains pid_file path.
	pub daemon: Option<String>,
	pub logger_config: LogConfig,
	pub miner_options: MinerOptions,
	pub gas_price_percentile: usize,
	pub ntp_servers: Vec<String>,
	pub ws_conf: rpc::WsConfiguration,
	pub http_conf: rpc::HttpConfiguration,
	pub ipc_conf: rpc::IpcConfiguration,
	pub net_conf: ethsync::NetworkConfiguration,
	pub network_id: Option<u64>,
	pub warp_sync: bool,
	pub public_node: bool,
	pub acc_conf: AccountsConfig,
	pub gas_pricer_conf: GasPricerConfig,
	pub miner_extras: MinerExtras,
	pub update_policy: UpdatePolicy,
	pub mode: Option<Mode>,
	pub tracing: Switch,
	pub fat_db: Switch,
	pub compaction: DatabaseCompactionProfile,
	pub wal: bool,
	pub vm_type: VMType,
	pub geth_compatibility: bool,
	pub net_settings: NetworkSettings,
	pub dapps_conf: dapps::Configuration,
	pub ipfs_conf: ipfs::Configuration,
	pub ui_conf: rpc::UiConfiguration,
	pub secretstore_conf: secretstore::Configuration,
	pub private_provider_conf: ProviderConfig,
	pub private_encryptor_conf: EncryptorConfig,
	pub dapp: Option<String>,
	pub ui: bool,
	pub name: String,
	pub custom_bootnodes: bool,
	pub stratum: Option<StratumOptions>,
	pub no_periodic_snapshot: bool,
	pub check_seal: bool,
	pub download_old_blocks: bool,
	pub verifier_settings: VerifierSettings,
	pub serve_light: bool,
	pub light: bool,
	pub no_persistent_txqueue: bool,
	pub whisper: ::whisper::Config,
	pub no_hardcoded_sync: bool,
}

pub fn open_ui(ws_conf: &rpc::WsConfiguration, ui_conf: &rpc::UiConfiguration, logger_config: &LogConfig) -> Result<(), String> {
	if !ui_conf.enabled {
		return Err("Cannot use UI command with UI turned off.".into())
	}

	let token = signer::generate_token_and_url(ws_conf, ui_conf, logger_config)?;
	// Open a browser
	url::open(&token.url);
	// Print a message
	println!("{}", token.message);
	Ok(())
}

pub fn open_dapp(dapps_conf: &dapps::Configuration, rpc_conf: &rpc::HttpConfiguration, dapp: &str) -> Result<(), String> {
	if !dapps_conf.enabled {
		return Err("Cannot use DAPP command with Dapps turned off.".into())
	}

	let url = format!("http://{}:{}/{}/", rpc_conf.interface, rpc_conf.port, dapp);
	url::open(&url);
	Ok(())
}

// node info fetcher for the local store.
struct FullNodeInfo {
	miner: Option<Arc<Miner>>, // TODO: only TXQ needed, just use that after decoupling.
}

impl ::local_store::NodeInfo for FullNodeInfo {
	fn pending_transactions(&self) -> Vec<::transaction::PendingTransaction> {
		let miner = match self.miner.as_ref() {
			Some(m) => m,
			None => return Vec::new(),
		};

		let local_txs = miner.local_transactions();
		miner.pending_transactions()
			.into_iter()
			.chain(miner.future_transactions())
			.filter(|tx| local_txs.contains_key(&tx.hash()))
			.collect()
	}
}

type LightClient = ::light::client::Client<::light_helpers::EpochFetch>;

// helper for light execution.
fn execute_light_impl(cmd: RunCmd, can_restart: bool, logger: Arc<RotatingLogger>) -> Result<((bool, Option<String>), Weak<LightClient>), String> {
	use light::client as light_client;
	use ethsync::{LightSyncParams, LightSync, ManageNetwork};
	use parking_lot::{Mutex, RwLock};

	// load spec
	let spec = cmd.spec.spec(SpecParams::new(cmd.dirs.cache.as_ref(), OptimizeFor::Memory))?;

	// load genesis hash
	let genesis_hash = spec.genesis_header().hash();

	// database paths
	let db_dirs = cmd.dirs.database(genesis_hash, cmd.spec.legacy_fork_name(), spec.data_dir.clone());

	// user defaults path
	let user_defaults_path = db_dirs.user_defaults_path();

	// load user defaults
	let user_defaults = UserDefaults::load(&user_defaults_path)?;

	// select pruning algorithm
	let algorithm = cmd.pruning.to_algorithm(&user_defaults);

	let compaction = cmd.compaction.compaction_profile(db_dirs.db_root_path().as_path());

	// execute upgrades
	execute_upgrades(&cmd.dirs.base, &db_dirs, algorithm, compaction.clone())?;

	// create dirs used by parity
	cmd.dirs.create_dirs(cmd.dapps_conf.enabled, cmd.ui_conf.enabled, cmd.secretstore_conf.enabled)?;

	//print out running parity environment
	print_running_environment(&spec.name, &cmd.dirs, &db_dirs, &cmd.dapps_conf);

	info!("Running in experimental {} mode.", Colour::Blue.bold().paint("Light Client"));

	// TODO: configurable cache size.
	let cache = LightDataCache::new(Default::default(), Duration::from_secs(60 * GAS_CORPUS_EXPIRATION_MINUTES));
	let cache = Arc::new(Mutex::new(cache));

	// start client and create transaction queue.
	let mut config = light_client::Config {
		queue: Default::default(),
		chain_column: ::ethcore::db::COL_LIGHT_CHAIN,
		verify_full: true,
		check_seal: cmd.check_seal,
		no_hardcoded_sync: cmd.no_hardcoded_sync,
	};

	config.queue.max_mem_use = cmd.cache_config.queue() as usize * 1024 * 1024;
	config.queue.verifier_settings = cmd.verifier_settings;

	// start on_demand service.
	let on_demand = Arc::new(::light::on_demand::OnDemand::new(cache.clone()));

	let sync_handle = Arc::new(RwLock::new(Weak::new()));
	let fetch = ::light_helpers::EpochFetch {
		on_demand: on_demand.clone(),
		sync: sync_handle.clone(),
	};

	// initialize database.
	let db = {
		let db_config = DatabaseConfig {
			memory_budget: Some(cmd.cache_config.blockchain() as usize * 1024 * 1024),
			compaction: compaction,
			wal: cmd.wal,
			.. DatabaseConfig::with_columns(NUM_COLUMNS)
		};

		Arc::new(Database::open(
			&db_config,
			&db_dirs.client_path(algorithm).to_str().expect("DB path could not be converted to string.")
		).map_err(|e| format!("Error opening database: {}", e))?)
	};

	let service = light_client::Service::start(config, &spec, fetch, db, cache.clone())
		.map_err(|e| format!("Error starting light client: {}", e))?;
	let client = service.client();
	let txq = Arc::new(RwLock::new(::light::transaction_queue::TransactionQueue::default()));
	let provider = ::light::provider::LightProvider::new(client.clone(), txq.clone());

	// start network.
	// set up bootnodes
	let mut net_conf = cmd.net_conf;
	if !cmd.custom_bootnodes {
		net_conf.boot_nodes = spec.nodes.clone();
	}

	let mut attached_protos = Vec::new();
	let whisper_factory = if cmd.whisper.enabled {
		let whisper_factory = ::whisper::setup(cmd.whisper.target_message_pool_size, &mut attached_protos)
			.map_err(|e| format!("Failed to initialize whisper: {}", e))?;
		whisper_factory
	} else {
		None
	};

	// set network path.
	net_conf.net_config_path = Some(db_dirs.network_path().to_string_lossy().into_owned());
	let sync_params = LightSyncParams {
		network_config: net_conf.into_basic().map_err(|e| format!("Failed to produce network config: {}", e))?,
		client: Arc::new(provider),
		network_id: cmd.network_id.unwrap_or(spec.network_id()),
		subprotocol_name: ethsync::LIGHT_PROTOCOL,
		handlers: vec![on_demand.clone()],
		attached_protos: attached_protos,
	};
	let light_sync = LightSync::new(sync_params).map_err(|e| format!("Error starting network: {}", e))?;
	let light_sync = Arc::new(light_sync);
	*sync_handle.write() = Arc::downgrade(&light_sync);

	// spin up event loop
	let event_loop = EventLoop::spawn();

	// queue cull service.
	let queue_cull = Arc::new(::light_helpers::QueueCull {
		client: client.clone(),
		sync: light_sync.clone(),
		on_demand: on_demand.clone(),
		txq: txq.clone(),
		remote: event_loop.remote(),
	});

	service.register_handler(queue_cull).map_err(|e| format!("Error attaching service: {:?}", e))?;

	// start the network.
	light_sync.start_network();

	let cpu_pool = CpuPool::new(4);

	// fetch service
	let fetch = fetch::Client::new().map_err(|e| format!("Error starting fetch client: {:?}", e))?;
	let passwords = passwords_from_files(&cmd.acc_conf.password_files)?;

	// prepare account provider
	let account_provider = Arc::new(prepare_account_provider(&cmd.spec, &cmd.dirs, &spec.data_dir, cmd.acc_conf, &passwords)?);
	let rpc_stats = Arc::new(informant::RpcStats::default());

	// the dapps server
	let signer_service = Arc::new(signer::new_service(&cmd.ws_conf, &cmd.logger_config));
	let (node_health, dapps_deps) = {
		let contract_client = ::dapps::LightRegistrar {
			client: client.clone(),
			sync: light_sync.clone(),
			on_demand: on_demand.clone(),
		};

		struct LightSyncStatus(Arc<LightSync>);
		impl fmt::Debug for LightSyncStatus {
			fn fmt(&self, fmt: &mut fmt::Formatter) -> fmt::Result {
				write!(fmt, "Light Sync Status")
			}
		}
		impl node_health::SyncStatus for LightSyncStatus {
			fn is_major_importing(&self) -> bool { self.0.is_major_importing() }
			fn peers(&self) -> (usize, usize) {
				let peers = ethsync::LightSyncProvider::peer_numbers(&*self.0);
				(peers.connected, peers.max)
			}
		}

		let sync_status = Arc::new(LightSyncStatus(light_sync.clone()));
		let node_health = node_health::NodeHealth::new(
			sync_status.clone(),
			node_health::TimeChecker::new(&cmd.ntp_servers, cpu_pool.clone()),
			event_loop.remote(),
		);

		(node_health.clone(), dapps::Dependencies {
			sync_status,
			node_health,
			contract_client: Arc::new(contract_client),
			fetch: fetch.clone(),
			pool: cpu_pool.clone(),
			signer: signer_service.clone(),
			ui_address: cmd.ui_conf.redirection_address(),
		})
	};

	let dapps_middleware = dapps::new(cmd.dapps_conf.clone(), dapps_deps.clone())?;
	let ui_middleware = dapps::new_ui(cmd.ui_conf.enabled, dapps_deps)?;

	// start RPCs
	let dapps_service = dapps::service(&dapps_middleware);
	let deps_for_rpc_apis = Arc::new(rpc_apis::LightDependencies {
		signer_service: signer_service,
		client: client.clone(),
		sync: light_sync.clone(),
		net: light_sync.clone(),
		health: node_health,
		secret_store: account_provider,
		logger: logger,
		settings: Arc::new(cmd.net_settings),
		on_demand: on_demand,
		cache: cache.clone(),
		transaction_queue: txq,
		dapps_service: dapps_service,
		dapps_address: cmd.dapps_conf.address(cmd.http_conf.address()),
		ws_address: cmd.ws_conf.address(),
		fetch: fetch,
		pool: cpu_pool.clone(),
		geth_compatibility: cmd.geth_compatibility,
		remote: event_loop.remote(),
		whisper_rpc: whisper_factory,
		private_tx_service: None, //TODO: add this to client.
		gas_price_percentile: cmd.gas_price_percentile,
	});

	let dependencies = rpc::Dependencies {
		apis: deps_for_rpc_apis.clone(),
		remote: event_loop.raw_remote(),
		stats: rpc_stats.clone(),
		pool: if cmd.http_conf.processing_threads > 0 {
			Some(rpc::CpuPool::new(cmd.http_conf.processing_threads))
		} else {
			None
		},
	};

	// start rpc servers
	let _ws_server = rpc::new_ws(cmd.ws_conf, &dependencies)?;
	let _http_server = rpc::new_http("HTTP JSON-RPC", "jsonrpc", cmd.http_conf.clone(), &dependencies, dapps_middleware)?;
	let _ipc_server = rpc::new_ipc(cmd.ipc_conf, &dependencies)?;
	let _ui_server = rpc::new_http("Parity Wallet (UI)", "ui", cmd.ui_conf.clone().into(), &dependencies, ui_middleware)?;

	// the informant
	let informant = Arc::new(Informant::new(
		LightNodeInformantData {
			client: client.clone(),
			sync: light_sync.clone(),
			cache: cache,
		},
		None,
		Some(rpc_stats),
		cmd.logger_config.color,
	));

	service.register_handler(informant.clone()).map_err(|_| "Unable to register informant handler".to_owned())?;

	// wait for ctrl-c and then shut down the informant.
	let res = wait_for_exit(None, None, can_restart);
	informant.shutdown();

	// Create a weak reference to the client so that we can wait on shutdown until it is dropped
	let weak_client = Arc::downgrade(&client);

	Ok((res, weak_client))
}

pub fn execute_impl(cmd: RunCmd, can_restart: bool, logger: Arc<RotatingLogger>) -> Result<((bool, Option<String>), Weak<Client>), String> {
	// load spec
	let spec = cmd.spec.spec(&cmd.dirs.cache)?;

	// load genesis hash
	let genesis_hash = spec.genesis_header().hash();

	// database paths
	let db_dirs = cmd.dirs.database(genesis_hash, cmd.spec.legacy_fork_name(), spec.data_dir.clone());

	// user defaults path
	let user_defaults_path = db_dirs.user_defaults_path();

	// load user defaults
	let mut user_defaults = UserDefaults::load(&user_defaults_path)?;

	// select pruning algorithm
	let algorithm = cmd.pruning.to_algorithm(&user_defaults);

	// check if tracing is on
	let tracing = tracing_switch_to_bool(cmd.tracing, &user_defaults)?;

	// check if fatdb is on
	let fat_db = fatdb_switch_to_bool(cmd.fat_db, &user_defaults, algorithm)?;

	// get the mode
	let mode = mode_switch_to_bool(cmd.mode, &user_defaults)?;
	trace!(target: "mode", "mode is {:?}", mode);
	let network_enabled = match mode { Mode::Dark(_) | Mode::Off => false, _ => true, };

	// get the update policy
	let update_policy = cmd.update_policy;

	// prepare client and snapshot paths.
	let client_path = db_dirs.client_path(algorithm);
	let snapshot_path = db_dirs.snapshot_path();

	// execute upgrades
	execute_upgrades(&cmd.dirs.base, &db_dirs, algorithm, cmd.compaction.compaction_profile(db_dirs.db_root_path().as_path()))?;

	// create dirs used by parity
	cmd.dirs.create_dirs(cmd.dapps_conf.enabled, cmd.ui_conf.enabled, cmd.secretstore_conf.enabled)?;

	// run in daemon mode
	if let Some(pid_file) = cmd.daemon {
		daemonize(pid_file)?;
	}

	//print out running parity environment
	print_running_environment(&spec.name, &cmd.dirs, &db_dirs, &cmd.dapps_conf);

	// display info about used pruning algorithm
	info!("State DB configuration: {}{}{}",
		Colour::White.bold().paint(algorithm.as_str()),
		match fat_db {
			true => Colour::White.bold().paint(" +Fat").to_string(),
			false => "".to_owned(),
		},
		match tracing {
			true => Colour::White.bold().paint(" +Trace").to_string(),
			false => "".to_owned(),
		}
	);
	info!("Operating mode: {}", Colour::White.bold().paint(format!("{}", mode)));

	// display warning about using experimental journaldb algorithm
	if !algorithm.is_stable() {
		warn!("Your chosen strategy is {}! You can re-run with --pruning to change.", Colour::Red.bold().paint("unstable"));
	}

	// create sync config
	let mut sync_config = SyncConfig::default();
	sync_config.network_id = match cmd.network_id {
		Some(id) => id,
		None => spec.network_id(),
	};
	if spec.subprotocol_name().len() != 3 {
		warn!("Your chain specification's subprotocol length is not 3. Ignoring.");
	} else {
		sync_config.subprotocol_name.clone_from_slice(spec.subprotocol_name().as_bytes());
	}

	sync_config.fork_block = spec.fork_block();
	let mut warp_sync = cmd.warp_sync;
	if warp_sync {
		// Logging is not initialized yet, so we print directly to stderr
		if fat_db {
			warn!("Warning: Warp Sync is disabled because Fat DB is turned on.");
			warp_sync = false;
		} else if tracing {
			warn!("Warning: Warp Sync is disabled because tracing is turned on.");
			warp_sync = false;
		} else if algorithm != Algorithm::OverlayRecent {
			warn!("Warning: Warp Sync is disabled because of non-default pruning mode.");
			warp_sync = false;
		}
	}
	sync_config.warp_sync = spec.engine.supports_warp() && warp_sync;
	sync_config.download_old_blocks = cmd.download_old_blocks;
	sync_config.serve_light = cmd.serve_light;

	let passwords = passwords_from_files(&cmd.acc_conf.password_files)?;

	// prepare account provider
	let account_provider = Arc::new(prepare_account_provider(&cmd.spec, &cmd.dirs, &spec.data_dir, cmd.acc_conf, &passwords)?);

	let cpu_pool = CpuPool::new(4);

	// fetch service
	let fetch = fetch::Client::new().map_err(|e| format!("Error starting fetch client: {:?}", e))?;

	// create miner
	let initial_min_gas_price = cmd.gas_pricer_conf.initial_min();
	let miner = Miner::new(cmd.miner_options, cmd.gas_pricer_conf.to_gas_pricer(fetch.clone(), cpu_pool.clone()), &spec, Some(account_provider.clone()));
	miner.set_author(cmd.miner_extras.author);
	miner.set_gas_floor_target(cmd.miner_extras.gas_floor_target);
	miner.set_gas_ceil_target(cmd.miner_extras.gas_ceil_target);
	miner.set_extra_data(cmd.miner_extras.extra_data);
	miner.set_minimal_gas_price(initial_min_gas_price);
	miner.recalibrate_minimal_gas_price();
	let engine_signer = cmd.miner_extras.engine_signer;

	if engine_signer != Default::default() {
		// Check if engine signer exists
		if !account_provider.has_account(engine_signer).unwrap_or(false) {
			return Err(format!("Consensus signer account not found for the current chain. {}", build_create_account_hint(&cmd.spec, &cmd.dirs.keys)));
		}

		// Check if any passwords have been read from the password file(s)
		if passwords.is_empty() {
			return Err(format!("No password found for the consensus signer {}. {}", engine_signer, VERIFY_PASSWORD_HINT));
		}

		// Attempt to sign in the engine signer.
		if !passwords.iter().any(|p| miner.set_engine_signer(engine_signer, (*p).clone()).is_ok()) {
			return Err(format!("No valid password for the consensus signer {}. {}", engine_signer, VERIFY_PASSWORD_HINT));
		}
	}

	// display warning if using --no-hardcoded-sync
	if !cmd.no_hardcoded_sync {
		warn!("The --no-hardcoded-sync flag has no effect if you don't use --light");
	}

	// create client config
	let mut client_config = to_client_config(
		&cmd.cache_config,
		spec.name.to_lowercase(),
		mode.clone(),
		tracing,
		fat_db,
		cmd.compaction,
		cmd.wal,
		cmd.vm_type,
		cmd.name,
		algorithm,
		cmd.pruning_history,
		cmd.pruning_memory,
		cmd.check_seal,
	);

	client_config.queue.verifier_settings = cmd.verifier_settings;

	// set up bootnodes
	let mut net_conf = cmd.net_conf;
	if !cmd.custom_bootnodes {
		net_conf.boot_nodes = spec.nodes.clone();
	}

	// set network path.
	net_conf.net_config_path = Some(db_dirs.network_path().to_string_lossy().into_owned());

	// create client service.
	let service = ClientService::start(
		client_config,
		&spec,
		&client_path,
		&snapshot_path,
		&cmd.dirs.ipc_path(),
		miner.clone(),
		account_provider.clone(),
		Box::new(SecretStoreEncryptor::new(cmd.private_encryptor_conf, fetch.clone()).map_err(|e| e.to_string())?),
		cmd.private_provider_conf,
	).map_err(|e| format!("Client service error: {:?}", e))?;

	let connection_filter_address = spec.params().node_permission_contract;
	// drop the spec to free up genesis state.
	drop(spec);

	// take handle to client
	let client = service.client();
	// take handle to private transactions service
	let private_tx_service = service.private_tx_service();
	let private_tx_provider = private_tx_service.provider();
	let connection_filter = connection_filter_address.map(|a| Arc::new(NodeFilter::new(Arc::downgrade(&client) as Weak<BlockChainClient>, a)));
	let snapshot_service = service.snapshot_service();

	// initialize the local node information store.
	let store = {
		let db = service.db();
		let node_info = FullNodeInfo {
			miner: match cmd.no_persistent_txqueue {
				true => None,
				false => Some(miner.clone()),
			}
		};

		let store = ::local_store::create(db, ::ethcore::db::COL_NODE_INFO, node_info);

		if cmd.no_persistent_txqueue {
			info!("Running without a persistent transaction queue.");

			if let Err(e) = store.clear() {
				warn!("Error clearing persistent transaction queue: {}", e);
			}
		}

		// re-queue pending transactions.
		match store.pending_transactions() {
			Ok(pending) => {
				for pending_tx in pending {
					if let Err(e) = miner.import_own_transaction(&*client, pending_tx) {
						warn!("Error importing saved transaction: {}", e)
					}
				}
			}
			Err(e) => warn!("Error loading cached pending transactions from disk: {}", e),
		}

		Arc::new(store)
	};

	// register it as an IO service to update periodically.
	service.register_io_handler(store).map_err(|_| "Unable to register local store handler".to_owned())?;

	// create external miner
	let external_miner = Arc::new(ExternalMiner::default());

	// start stratum
	if let Some(ref stratum_config) = cmd.stratum {
		Stratum::register(stratum_config, miner.clone(), Arc::downgrade(&client))
			.map_err(|e| format!("Stratum start error: {:?}", e))?;
	}

	let mut attached_protos = Vec::new();

	let whisper_factory = if cmd.whisper.enabled {
		let whisper_factory = ::whisper::setup(cmd.whisper.target_message_pool_size, &mut attached_protos)
			.map_err(|e| format!("Failed to initialize whisper: {}", e))?;

		whisper_factory
	} else {
		None
	};

	// create sync object
	let (sync_provider, manage_network, chain_notify) = modules::sync(
		sync_config,
		net_conf.clone().into(),
		client.clone(),
		snapshot_service.clone(),
		private_tx_service.clone(),
		client.clone(),
		&cmd.logger_config,
		attached_protos,
		connection_filter.clone().map(|f| f as Arc<::ethsync::ConnectionFilter + 'static>),
	).map_err(|e| format!("Sync error: {}", e))?;

	service.add_notify(chain_notify.clone());
<<<<<<< HEAD
	if let Some(filter) = connection_filter {
		service.add_notify(filter);
	}
	private_tx_provider.add_notify(chain_notify.clone());
	service.add_notify(private_tx_provider.clone());
=======
>>>>>>> 06a7ca22

	// start network
	if network_enabled {
		chain_notify.start();
	}

	// spin up event loop
	let event_loop = EventLoop::spawn();

	let contract_client = Arc::new(::dapps::FullRegistrar::new(client.clone()));

	// the updater service
	let updater_fetch = fetch.clone();
	let updater = Updater::new(
		Arc::downgrade(&(service.client() as Arc<BlockChainClient>)),
		Arc::downgrade(&sync_provider),
		update_policy,
		hash_fetch::Client::with_fetch(contract_client.clone(), cpu_pool.clone(), updater_fetch, event_loop.remote())
	);
	service.add_notify(updater.clone());

	// set up dependencies for rpc servers
	let rpc_stats = Arc::new(informant::RpcStats::default());
	let secret_store = match cmd.public_node {
		true => None,
		false => Some(account_provider.clone())
	};

	let signer_service = Arc::new(signer::new_service(&cmd.ws_conf, &cmd.logger_config));

	// the dapps server
	let (node_health, dapps_deps) = {
		let (sync, client) = (sync_provider.clone(), client.clone());

		struct SyncStatus(Arc<ethsync::SyncProvider>, Arc<Client>, ethsync::NetworkConfiguration);
		impl fmt::Debug for SyncStatus {
			fn fmt(&self, fmt: &mut fmt::Formatter) -> fmt::Result {
				write!(fmt, "Dapps Sync Status")
			}
		}
		impl node_health::SyncStatus for SyncStatus {
			fn is_major_importing(&self) -> bool {
				is_major_importing(Some(self.0.status().state), self.1.queue_info())
			}
			fn peers(&self) -> (usize, usize) {
				let status = self.0.status();
				(status.num_peers, status.current_max_peers(self.2.min_peers, self.2.max_peers) as usize)
			}
		}

		let sync_status = Arc::new(SyncStatus(sync, client, net_conf));
		let node_health = node_health::NodeHealth::new(
			sync_status.clone(),
			node_health::TimeChecker::new(&cmd.ntp_servers, cpu_pool.clone()),
			event_loop.remote(),
		);
		(node_health.clone(), dapps::Dependencies {
			sync_status,
			node_health,
			contract_client,
			fetch: fetch.clone(),
			pool: cpu_pool.clone(),
			signer: signer_service.clone(),
			ui_address: cmd.ui_conf.redirection_address(),
		})
	};
	let dapps_middleware = dapps::new(cmd.dapps_conf.clone(), dapps_deps.clone())?;
	let ui_middleware = dapps::new_ui(cmd.ui_conf.enabled, dapps_deps)?;

	let dapps_service = dapps::service(&dapps_middleware);
	let deps_for_rpc_apis = Arc::new(rpc_apis::FullDependencies {
		signer_service: signer_service,
		snapshot: snapshot_service.clone(),
		client: client.clone(),
		sync: sync_provider.clone(),
		health: node_health,
		net: manage_network.clone(),
		secret_store: secret_store,
		miner: miner.clone(),
		external_miner: external_miner.clone(),
		logger: logger.clone(),
		settings: Arc::new(cmd.net_settings.clone()),
		net_service: manage_network.clone(),
		updater: updater.clone(),
		geth_compatibility: cmd.geth_compatibility,
		dapps_service: dapps_service,
		dapps_address: cmd.dapps_conf.address(cmd.http_conf.address()),
		ws_address: cmd.ws_conf.address(),
		fetch: fetch.clone(),
		pool: cpu_pool.clone(),
		remote: event_loop.remote(),
		whisper_rpc: whisper_factory,
		private_tx_service: Some(private_tx_service.clone()),
		gas_price_percentile: cmd.gas_price_percentile,
	});

	let dependencies = rpc::Dependencies {
		apis: deps_for_rpc_apis.clone(),
		remote: event_loop.raw_remote(),
		stats: rpc_stats.clone(),
		pool: if cmd.http_conf.processing_threads > 0 {
			Some(rpc::CpuPool::new(cmd.http_conf.processing_threads))
		} else {
			None
		},

	};

	// start rpc servers
	let ws_server = rpc::new_ws(cmd.ws_conf.clone(), &dependencies)?;
	let ipc_server = rpc::new_ipc(cmd.ipc_conf, &dependencies)?;
	let http_server = rpc::new_http("HTTP JSON-RPC", "jsonrpc", cmd.http_conf.clone(), &dependencies, dapps_middleware)?;
	// the ui server
	let ui_server = rpc::new_http("UI WALLET", "ui", cmd.ui_conf.clone().into(), &dependencies, ui_middleware)?;

	// secret store key server
	let secretstore_deps = secretstore::Dependencies {
		client: client.clone(),
		sync: sync_provider.clone(),
		account_provider: account_provider,
		accounts_passwords: &passwords,
	};
	let secretstore_key_server = secretstore::start(cmd.secretstore_conf.clone(), secretstore_deps)?;

	// the ipfs server
	let ipfs_server = ipfs::start_server(cmd.ipfs_conf.clone(), client.clone())?;

	// the informant
	let informant = Arc::new(Informant::new(
		FullNodeInformantData {
			client: service.client(),
			sync: Some(sync_provider.clone()),
			net: Some(manage_network.clone()),
		},
		Some(snapshot_service.clone()),
		Some(rpc_stats.clone()),
		cmd.logger_config.color,
	));
	service.add_notify(informant.clone());
	service.register_io_handler(informant.clone()).map_err(|_| "Unable to register informant handler".to_owned())?;

	// save user defaults
	user_defaults.is_first_launch = false;
	user_defaults.pruning = algorithm;
	user_defaults.tracing = tracing;
	user_defaults.fat_db = fat_db;
	user_defaults.mode = mode;
	user_defaults.save(&user_defaults_path)?;

	// tell client how to save the default mode if it gets changed.
	client.on_user_defaults_change(move |mode: Option<Mode>| {
		if let Some(mode) = mode {
			user_defaults.mode = mode;
		}
		let _ = user_defaults.save(&user_defaults_path);	// discard failures - there's nothing we can do
	});

	// the watcher must be kept alive.
	let _watcher = match cmd.no_periodic_snapshot {
		true => None,
		false => {
			let sync = sync_provider.clone();
			let client = client.clone();
			let watcher = Arc::new(snapshot::Watcher::new(
				service.client(),
				move || is_major_importing(Some(sync.status().state), client.queue_info()),
				service.io().channel(),
				SNAPSHOT_PERIOD,
				SNAPSHOT_HISTORY,
			));

			service.add_notify(watcher.clone());
			Some(watcher)
		},
	};

	// start ui
	if cmd.ui {
		open_ui(&cmd.ws_conf, &cmd.ui_conf, &cmd.logger_config)?;
	}

	if let Some(dapp) = cmd.dapp {
		open_dapp(&cmd.dapps_conf, &cmd.http_conf, &dapp)?;
	}

	// Create a weak reference to the client so that we can wait on shutdown until it is dropped
	let weak_client = Arc::downgrade(&client);

	// Handle exit
	let restart = wait_for_exit(Some(updater), Some(client), can_restart);

	info!("Finishing work, please wait...");

	// drop this stuff as soon as exit detected.
	drop((ws_server, http_server, ipc_server, ui_server, secretstore_key_server, ipfs_server, event_loop));

	// to make sure timer does not spawn requests while shutdown is in progress
	informant.shutdown();
	// just Arc is dropping here, to allow other reference release in its default time
	drop(informant);

	Ok((restart, weak_client))
}

pub fn execute(cmd: RunCmd, can_restart: bool, logger: Arc<RotatingLogger>) -> Result<(bool, Option<String>), String> {
	if cmd.ui_conf.enabled {
		warn!("{}", Style::new().bold().paint("Parity browser interface is deprecated. It's going to be removed in the next version, use standalone Parity UI instead."));
		warn!("{}", Style::new().bold().paint("Standalone Parity UI: https://github.com/Parity-JS/shell/releases"));
	}

	if cmd.ui && cmd.dapps_conf.enabled {
		// Check if Parity is already running
		let addr = format!("{}:{}", cmd.ui_conf.interface, cmd.ui_conf.port);
		if !TcpListener::bind(&addr as &str).is_ok() {
			return open_ui(&cmd.ws_conf, &cmd.ui_conf, &cmd.logger_config).map(|_| (false, None));
		}
	}

	// increase max number of open files
	raise_fd_limit();

	fn wait<T>(res: Result<((bool, Option<String>), Weak<T>), String>) -> Result<(bool, Option<String>), String> {
		res.map(|(restart, weak_client)| {
			wait_for_drop(weak_client);
			restart
		})
	}

	if cmd.light {
		wait(execute_light_impl(cmd, can_restart, logger))
	} else {
		wait(execute_impl(cmd, can_restart, logger))
	}
}

#[cfg(not(windows))]
fn daemonize(pid_file: String) -> Result<(), String> {
	extern crate daemonize;

	daemonize::Daemonize::new()
		.pid_file(pid_file)
		.chown_pid_file(true)
		.start()
		.map(|_| ())
		.map_err(|e| format!("Couldn't daemonize; {}", e))
}

#[cfg(windows)]
fn daemonize(_pid_file: String) -> Result<(), String> {
	Err("daemon is no supported on windows".into())
}

fn print_running_environment(spec_name: &String, dirs: &Directories, db_dirs: &DatabaseDirectories, dapps_conf: &dapps::Configuration) {
	info!("Starting {}", Colour::White.bold().paint(version()));
	info!("Keys path {}", Colour::White.bold().paint(dirs.keys_path(spec_name).to_string_lossy().into_owned()));
	info!("DB path {}", Colour::White.bold().paint(db_dirs.db_root_path().to_string_lossy().into_owned()));
	info!("Path to dapps {}", Colour::White.bold().paint(dapps_conf.dapps_path.to_string_lossy().into_owned()));
}

fn prepare_account_provider(spec: &SpecType, dirs: &Directories, data_dir: &str, cfg: AccountsConfig, passwords: &[String]) -> Result<AccountProvider, String> {
	use ethcore::ethstore::EthStore;
	use ethcore::ethstore::accounts_dir::RootDiskDirectory;

	let path = dirs.keys_path(data_dir);
	upgrade_key_location(&dirs.legacy_keys_path(cfg.testnet), &path);
	let dir = Box::new(RootDiskDirectory::create(&path).map_err(|e| format!("Could not open keys directory: {}", e))?);
	let account_settings = AccountProviderSettings {
		enable_hardware_wallets: cfg.enable_hardware_wallets,
		hardware_wallet_classic_key: spec == &SpecType::Classic,
		unlock_keep_secret: cfg.enable_fast_unlock,
		blacklisted_accounts: 	match *spec {
			SpecType::Morden | SpecType::Ropsten | SpecType::Kovan | SpecType::Dev => vec![],
			_ => vec![
				"00a329c0648769a73afac7f9381e08fb43dbea72".into()
			],
		},
	};

	let ethstore = EthStore::open_with_iterations(dir, cfg.iterations).map_err(|e| format!("Could not open keys directory: {}", e))?;
	if cfg.refresh_time > 0 {
		ethstore.set_refresh_time(::std::time::Duration::from_secs(cfg.refresh_time));
	}
	let account_provider = AccountProvider::new(
		Box::new(ethstore),
		account_settings,
	);

	for a in cfg.unlocked_accounts {
		// Check if the account exists
		if !account_provider.has_account(a).unwrap_or(false) {
			return Err(format!("Account {} not found for the current chain. {}", a, build_create_account_hint(spec, &dirs.keys)));
		}

		// Check if any passwords have been read from the password file(s)
		if passwords.is_empty() {
			return Err(format!("No password found to unlock account {}. {}", a, VERIFY_PASSWORD_HINT));
		}

		if !passwords.iter().any(|p| account_provider.unlock_account_permanently(a, (*p).clone()).is_ok()) {
			return Err(format!("No valid password to unlock account {}. {}", a, VERIFY_PASSWORD_HINT));
		}
	}

	// Add development account if running dev chain:
	if let SpecType::Dev = *spec {
		insert_dev_account(&account_provider);
	}

	Ok(account_provider)
}

fn insert_dev_account(account_provider: &AccountProvider) {
	let secret: ethkey::Secret = "4d5db4107d237df6a3d58ee5f70ae63d73d7658d4026f2eefd2f204c81682cb7".into();
	let dev_account = ethkey::KeyPair::from_secret(secret.clone()).expect("Valid secret produces valid key;qed");
	if let Ok(false) = account_provider.has_account(dev_account.address()) {
		match account_provider.insert_account(secret, "") {
			Err(e) => warn!("Unable to add development account: {}", e),
			Ok(address) => {
				let _ = account_provider.set_account_name(address.clone(), "Development Account".into());
				let _ = account_provider.set_account_meta(address, ::serde_json::to_string(&(vec![
					("description", "Never use this account outside of development chain!"),
					("passwordHint","Password is empty string"),
				].into_iter().collect::<::std::collections::HashMap<_,_>>())).expect("Serialization of hashmap does not fail."));
			},
		}
	}
}

// Construct an error `String` with an adaptive hint on how to create an account.
fn build_create_account_hint(spec: &SpecType, keys: &str) -> String {
	format!("You can create an account via RPC, UI or `parity account new --chain {} --keys-path {}`.", spec, keys)
}

fn wait_for_exit(
	updater: Option<Arc<Updater>>,
	client: Option<Arc<Client>>,
	can_restart: bool
) -> (bool, Option<String>) {
	let exit = Arc::new((Mutex::new((false, None)), Condvar::new()));

	// Handle possible exits
	let e = exit.clone();
	CtrlC::set_handler(move || { e.1.notify_all(); });

	if can_restart {
		if let Some(updater) = updater {
			// Handle updater wanting to restart us
			let e = exit.clone();
			updater.set_exit_handler(move || { *e.0.lock() = (true, None); e.1.notify_all(); });
		}

		if let Some(client) = client {
			// Handle updater wanting to restart us
			let e = exit.clone();
			client.set_exit_handler(move |restart, new_chain: Option<String>| { *e.0.lock() = (restart, new_chain); e.1.notify_all(); });
		}
	} else {
		trace!(target: "mode", "Not hypervised: not setting exit handlers.");
	}

	// Wait for signal
	let mut l = exit.0.lock();
	let _ = exit.1.wait(&mut l);
	l.clone()
}

fn wait_for_drop<T>(w: Weak<T>) {
	let sleep_duration = Duration::from_secs(1);
	let warn_timeout = Duration::from_secs(60);
	let max_timeout = Duration::from_secs(300);

	let instant = Instant::now();
	let mut warned = false;

	while instant.elapsed() < max_timeout {
		if w.upgrade().is_none() {
			return;
		}

		if !warned && instant.elapsed() > warn_timeout {
			warned = true;
			warn!("Shutdown is taking longer than expected.");
		}

		thread::sleep(sleep_duration);
	}

	warn!("Shutdown timeout reached, exiting uncleanly.");
}<|MERGE_RESOLUTION|>--- conflicted
+++ resolved
@@ -702,14 +702,8 @@
 	).map_err(|e| format!("Sync error: {}", e))?;
 
 	service.add_notify(chain_notify.clone());
-<<<<<<< HEAD
-	if let Some(filter) = connection_filter {
-		service.add_notify(filter);
-	}
 	private_tx_provider.add_notify(chain_notify.clone());
 	service.add_notify(private_tx_provider.clone());
-=======
->>>>>>> 06a7ca22
 
 	// start network
 	if network_enabled {

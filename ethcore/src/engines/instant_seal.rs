--- conflicted
+++ resolved
@@ -56,11 +56,7 @@
 mod tests {
 	use std::sync::Arc;
 	use ethereum_types::{H520, Address};
-<<<<<<< HEAD
-	use test_helpers::*;
-=======
-	use tests::helpers::{get_temp_state_db};
->>>>>>> de726438
+	use test_helpers::get_temp_state_db;
 	use spec::Spec;
 	use header::Header;
 	use block::*;

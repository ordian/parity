// Copyright 2015-2017 Parity Technologies (UK) Ltd.
// This file is part of Parity.

// Parity is free software: you can redistribute it and/or modify
// it under the terms of the GNU General Public License as published by
// the Free Software Foundation, either version 3 of the License, or
// (at your option) any later version.

// Parity is distributed in the hope that it will be useful,
// but WITHOUT ANY WARRANTY; without even the implied warranty of
// MERCHANTABILITY or FITNESS FOR A PARTICULAR PURPOSE.  See the
// GNU General Public License for more details.

// You should have received a copy of the GNU General Public License
// along with Parity.  If not, see <http://www.gnu.org/licenses/>.

//! Ethereum protocol module.
//!
//! Contains all Ethereum network specific stuff, such as denominations and
//! consensus specifications.

/// Export the ethash module.
pub mod ethash;
/// Export the denominations module.
pub mod denominations;

pub use self::ethash::{Ethash};
pub use self::denominations::*;

use machine::EthereumMachine;
use super::spec::*;

fn load<'a, T: Into<Option<SpecParams<'a>>>>(params: T, b: &[u8]) -> Spec {
	match params.into() {
		Some(params) => Spec::load(params, b),
		None => Spec::load(&::std::env::temp_dir(), b)
	}.expect("chain spec is invalid")
}

fn load_machine(b: &[u8]) -> EthereumMachine {
	Spec::load_machine(b).expect("chain spec is invalid")
}

/// Create a new Foundation Olympic chain spec.
pub fn new_olympic<'a, T: Into<SpecParams<'a>>>(params: T) -> Spec {
	load(params.into(), include_bytes!("../../res/ethereum/olympic.json"))
}

/// Create a new Foundation Mainnet chain spec.
pub fn new_foundation<'a, T: Into<SpecParams<'a>>>(params: T) -> Spec {
	load(params.into(), include_bytes!("../../res/ethereum/foundation.json"))
}

/// Create a new Classic Mainnet chain spec without the DAO hardfork.
pub fn new_classic<'a, T: Into<SpecParams<'a>>>(params: T) -> Spec {
	load(params.into(), include_bytes!("../../res/ethereum/classic.json"))
}

/// Create a new Expanse mainnet chain spec.
pub fn new_expanse<'a, T: Into<SpecParams<'a>>>(params: T) -> Spec {
	load(params.into(), include_bytes!("../../res/ethereum/expanse.json"))
}

/// Create a new Musicoin mainnet chain spec.
pub fn new_musicoin<'a, T: Into<SpecParams<'a>>>(params: T) -> Spec {
	load(params.into(), include_bytes!("../../res/ethereum/musicoin.json"))
}

/// Create a new Ellaism mainnet chain spec.
pub fn new_ellaism<'a, T: Into<SpecParams<'a>>>(params: T) -> Spec {
	load(params.into(), include_bytes!("../../res/ethereum/ellaism.json"))
}

/// Create a new Kovan testnet chain spec.
pub fn new_kovan<'a, T: Into<SpecParams<'a>>>(params: T) -> Spec {
	load(params.into(), include_bytes!("../../res/ethereum/kovan.json"))
}

/// Create a new Foundation Ropsten chain spec.
pub fn new_ropsten<'a, T: Into<SpecParams<'a>>>(params: T) -> Spec {
	load(params.into(), include_bytes!("../../res/ethereum/ropsten.json"))
}

/// Create a new Morden chain spec.
pub fn new_morden<'a, T: Into<SpecParams<'a>>>(params: T) -> Spec {
	load(params.into(), include_bytes!("../../res/ethereum/morden.json"))
}

// For tests

/// Create a new Foundation Frontier-era chain spec as though it never changes to Homestead.
pub fn new_frontier_test() -> Spec { load(None, include_bytes!("../../res/ethereum/frontier_test.json")) }

/// Create a new Foundation Homestead-era chain spec as though it never changed from Frontier.
pub fn new_homestead_test() -> Spec { load(None, include_bytes!("../../res/ethereum/homestead_test.json")) }

/// Create a new Foundation Homestead-EIP150-era chain spec as though it never changed from Homestead/Frontier.
pub fn new_eip150_test() -> Spec { load(None, include_bytes!("../../res/ethereum/eip150_test.json")) }

/// Create a new Foundation Homestead-EIP161-era chain spec as though it never changed from Homestead/Frontier.
pub fn new_eip161_test() -> Spec { load(None, include_bytes!("../../res/ethereum/eip161_test.json")) }

/// Create a new Foundation Frontier/Homestead/DAO chain spec with transition points at #5 and #8.
pub fn new_transition_test() -> Spec { load(None, include_bytes!("../../res/ethereum/transition_test.json")) }

/// Create a new Foundation Mainnet chain spec without genesis accounts.
pub fn new_mainnet_like() -> Spec { load(None, include_bytes!("../../res/ethereum/frontier_like_test.json")) }

/// Create a new Foundation Byzantium era spec.
pub fn new_byzantium_test() -> Spec { load(None, include_bytes!("../../res/ethereum/byzantium_test.json")) }

/// Create a new Foundation Constantinople era spec.
pub fn new_constantinople_test() -> Spec { load(None, include_bytes!("../../res/ethereum/constantinople_test.json")) }

/// Create a new Musicoin-MCIP3-era spec.
pub fn new_mcip3_test() -> Spec { load(None, include_bytes!("../../res/ethereum/mcip3_test.json")) }

// For tests

/// Create a new Foundation Frontier-era chain spec as though it never changes to Homestead.
pub fn new_frontier_test_machine() -> EthereumMachine { load_machine(include_bytes!("../../res/ethereum/frontier_test.json")) }

/// Create a new Foundation Homestead-era chain spec as though it never changed from Frontier.
pub fn new_homestead_test_machine() -> EthereumMachine { load_machine(include_bytes!("../../res/ethereum/homestead_test.json")) }

/// Create a new Foundation Byzantium era spec.
pub fn new_byzantium_test_machine() -> EthereumMachine { load_machine(include_bytes!("../../res/ethereum/byzantium_test.json")) }

/// Create a new Foundation Constantinople era spec.
pub fn new_constantinople_test_machine() -> EthereumMachine { load_machine(include_bytes!("../../res/ethereum/constantinople_test.json")) }

/// Create a new Musicoin-MCIP3-era spec.
pub fn new_mcip3_test_machine() -> EthereumMachine { load_machine(include_bytes!("../../res/ethereum/mcip3_test.json")) }

/// Create new Kovan spec with wasm activated at certain block
pub fn new_kovan_wasm_test_machine() -> EthereumMachine { load_machine(include_bytes!("../../res/ethereum/kovan_wasm_test.json")) }

#[cfg(test)]
mod tests {
	use ethereum_types::U256;
	use state::*;
	use super::*;
<<<<<<< HEAD
	use test_helpers::*;
=======
	use tests::helpers::get_temp_state_db;
>>>>>>> de726438
	use views::BlockView;

	#[test]
	fn ensure_db_good() {
		let spec = new_morden(&::std::env::temp_dir());
		let engine = &spec.engine;
		let genesis_header = spec.genesis_header();
		let db = spec.ensure_db_good(get_temp_state_db(), &Default::default()).unwrap();
		let s = State::from_existing(db, genesis_header.state_root().clone(), engine.account_start_nonce(0), Default::default()).unwrap();
		assert_eq!(s.balance(&"0000000000000000000000000000000000000001".into()).unwrap(), 1u64.into());
		assert_eq!(s.balance(&"0000000000000000000000000000000000000002".into()).unwrap(), 1u64.into());
		assert_eq!(s.balance(&"0000000000000000000000000000000000000003".into()).unwrap(), 1u64.into());
		assert_eq!(s.balance(&"0000000000000000000000000000000000000004".into()).unwrap(), 1u64.into());
		assert_eq!(s.balance(&"102e61f5d8f9bc71d0ad4a084df4e65e05ce0e1c".into()).unwrap(), U256::from(1u64) << 200);
		assert_eq!(s.balance(&"0000000000000000000000000000000000000000".into()).unwrap(), 0u64.into());
	}

	#[test]
	fn morden() {
		let morden = new_morden(&::std::env::temp_dir());

		assert_eq!(morden.state_root(), "f3f4696bbf3b3b07775128eb7a3763279a394e382130f27c21e70233e04946a9".into());
		let genesis = morden.genesis_block();
		assert_eq!(BlockView::new(&genesis).header_view().hash(), "0cd786a2425d16f152c658316c423e6ce1181e15c3295826d7c9904cba9ce303".into());

		let _ = morden.engine;
	}

	#[test]
	fn frontier() {
		let frontier = new_foundation(&::std::env::temp_dir());

		assert_eq!(frontier.state_root(), "d7f8974fb5ac78d9ac099b9ad5018bedc2ce0a72dad1827a1709da30580f0544".into());
		let genesis = frontier.genesis_block();
		assert_eq!(BlockView::new(&genesis).header_view().hash(), "d4e56740f876aef8c010b86a40d5f56745a118d0906a34e69aec8c0db1cb8fa3".into());

		let _ = frontier.engine;
	}
}<|MERGE_RESOLUTION|>--- conflicted
+++ resolved
@@ -140,11 +140,7 @@
 	use ethereum_types::U256;
 	use state::*;
 	use super::*;
-<<<<<<< HEAD
-	use test_helpers::*;
-=======
-	use tests::helpers::get_temp_state_db;
->>>>>>> de726438
+	use test_helpers::get_temp_state_db;
 	use views::BlockView;
 
 	#[test]

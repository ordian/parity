// Copyright 2015-2017 Parity Technologies (UK) Ltd.
// This file is part of Parity.

// Parity is free software: you can redistribute it and/or modify
// it under the terms of the GNU General Public License as published by
// the Free Software Foundation, either version 3 of the License, or
// (at your option) any later version.

// Parity is distributed in the hope that it will be useful,
// but WITHOUT ANY WARRANTY; without even the implied warranty of
// MERCHANTABILITY or FITNESS FOR A PARTICULAR PURPOSE.  See the
// GNU General Public License for more details.

// You should have received a copy of the GNU General Public License
// along with Parity.  If not, see <http://www.gnu.org/licenses/>.

#![warn(missing_docs)]
#![cfg_attr(feature="benches", feature(test))]
#![cfg_attr(feature="dev", feature(plugin))]
#![cfg_attr(feature="dev", plugin(clippy))]

// Clippy settings
// Most of the time much more readable
#![cfg_attr(feature="dev", allow(needless_range_loop))]
// Shorter than if-else
#![cfg_attr(feature="dev", allow(match_bool))]
// Keeps consistency (all lines with `.clone()`).
#![cfg_attr(feature="dev", allow(clone_on_copy))]
// Complains on Box<E> when implementing From<Box<E>>
#![cfg_attr(feature="dev", allow(boxed_local))]
// Complains about nested modules with same name as parent
#![cfg_attr(feature="dev", allow(module_inception))]
// TODO [todr] a lot of warnings to be fixed
#![cfg_attr(feature="dev", allow(assign_op_pattern))]


//! Ethcore library
//!
//! ### Rust version:
//! - nightly
//!
//! ### Supported platforms:
//! - OSX
//! - Linux
//!
//! ### Building:
//!
//! - Ubuntu 14.04 and later:
//!
//!   ```bash
//!
//!   # install multirust
//!   curl -sf https://raw.githubusercontent.com/brson/multirust/master/blastoff.sh | sh -s -- --yes
//!
//!   # export rust LIBRARY_PATH
//!   export LIBRARY_PATH=/usr/local/lib
//!
//!   # download and build parity
//!   git clone https://github.com/ethcore/parity
//!   cd parity
//!   multirust override beta
//!   cargo build --release
//!   ```
//!
//! - OSX:
//!
//!   ```bash
//!   # install rocksdb && multirust
//!   brew update
//!   brew install multirust
//!
//!   # export rust LIBRARY_PATH
//!   export LIBRARY_PATH=/usr/local/lib
//!
//!   # download and build parity
//!   git clone https://github.com/ethcore/parity
//!   cd parity
//!   multirust override beta
//!   cargo build --release
//!   ```

extern crate ethcore_io as io;
extern crate rustc_serialize;
extern crate crypto;
extern crate time;
extern crate env_logger;
extern crate num_cpus;
extern crate crossbeam;
extern crate ethjson;
extern crate bloomchain;
extern crate hyper;
extern crate ethash;
extern crate ethkey;
extern crate semver;
extern crate ethcore_ipc_nano as nanoipc;
extern crate ethcore_devtools as devtools;
extern crate rand;
extern crate bit_set;
extern crate rlp;
extern crate ethcore_bloom_journal as bloom_journal;
extern crate byteorder;
extern crate transient_hashmap;
extern crate linked_hash_map;
extern crate lru_cache;
extern crate ethcore_stratum;
extern crate ethabi;
extern crate hardware_wallet;
extern crate stats;
extern crate ethcore_logger;
extern crate num;
<<<<<<< HEAD
extern crate bn;
=======
extern crate itertools;
>>>>>>> 1ca1a4b1

#[macro_use]
extern crate log;
#[macro_use]
extern crate ethcore_util as util;
#[macro_use]
extern crate lazy_static;
#[macro_use]
extern crate ethcore_ipc as ipc;

#[cfg(feature = "jit" )]
extern crate evmjit;

pub extern crate ethstore;

pub mod account_provider;
pub mod engines;
pub mod block;
pub mod client;
pub mod error;
pub mod ethereum;
pub mod header;
pub mod service;
pub mod trace;
pub mod spec;
pub mod views;
pub mod pod_state;
pub mod migrations;
pub mod miner;
pub mod snapshot;
pub mod action_params;
pub mod db;
pub mod verification;
pub mod state;
pub mod env_info;
#[macro_use] pub mod evm;

mod cache_manager;
mod blooms;
mod basic_types;
mod pod_account;
mod state_db;
mod account_db;
mod builtin;
mod executive;
mod externalities;
mod blockchain;
mod types;
mod factory;

#[cfg(test)]
mod tests;
#[cfg(test)]
#[cfg(feature="json-tests")]
mod json_tests;

pub use types::*;
pub use executive::contract_address;<|MERGE_RESOLUTION|>--- conflicted
+++ resolved
@@ -108,11 +108,8 @@
 extern crate stats;
 extern crate ethcore_logger;
 extern crate num;
-<<<<<<< HEAD
 extern crate bn;
-=======
 extern crate itertools;
->>>>>>> 1ca1a4b1
 
 #[macro_use]
 extern crate log;

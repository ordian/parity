--- conflicted
+++ resolved
@@ -127,17 +127,14 @@
 		Arc::new(Miner {
 			transaction_queue: Mutex::new(TransactionQueue::with_limits(options.tx_queue_size, options.tx_gas_limit)),
 			sealing_enabled: AtomicBool::new(options.force_sealing || !options.new_work_notify.is_empty()),
-<<<<<<< HEAD
-			options: options,
-=======
 			next_allowed_reseal: Mutex::new(Instant::now()),
->>>>>>> dc244489
 			sealing_block_last_request: Mutex::new(0),
 			sealing_work: Mutex::new(UsingQueue::new(options.work_queue_size)),
 			options: options,
 			gas_range_target: RwLock::new((U256::zero(), U256::zero())),
 			author: RwLock::new(Address::default()),
 			extra_data: RwLock::new(Vec::new()),
+			options: options,
 			accounts: accounts,
 			spec: spec,
 			work_poster: work_poster,

// Copyright 2015-2017 Parity Technologies (UK) Ltd.
// This file is part of Parity.

// Parity is free software: you can redistribute it and/or modify
// it under the terms of the GNU General Public License as published by
// the Free Software Foundation, either version 3 of the License, or
// (at your option) any later version.

// Parity is distributed in the hope that it will be useful,
// but WITHOUT ANY WARRANTY; without even the implied warranty of
// MERCHANTABILITY or FITNESS FOR A PARTICULAR PURPOSE.  See the
// GNU General Public License for more details.

// You should have received a copy of the GNU General Public License
// along with Parity.  If not, see <http://www.gnu.org/licenses/>.

use std::time::{Instant, Duration};
use std::collections::{BTreeMap, HashSet, HashMap};
use std::sync::Arc;

use ansi_term::Colour;
use bytes::Bytes;
use engines::{EthEngine, Seal};
<<<<<<< HEAD
use error::{Error, ExecutionError};
use ethcore_miner::gas_pricer::GasPricer;
use ethcore_miner::pool::{self, TransactionQueue, VerifiedTransaction, QueueStatus, PrioritizationStrategy};
=======
use error::*;
use ethcore_miner::banning_queue::{BanningTransactionQueue, Threshold};
use ethcore_miner::local_transactions::{Status as LocalTransactionStatus};
use ethcore_miner::transaction_queue::{
	TransactionQueue,
	RemovalReason,
	TransactionDetailsProvider as TransactionQueueDetailsProvider,
	PrioritizationStrategy,
	AccountDetails,
	TransactionOrigin,
};
use futures_cpupool::CpuPool;
>>>>>>> d27c36cf
use ethcore_miner::work_notify::{WorkPoster, NotifyWork};
use ethereum_types::{H256, U256, Address};
use parking_lot::{Mutex, RwLock};
use rayon::prelude::*;
use transaction::{
	self,
	Action,
	UnverifiedTransaction,
	SignedTransaction,
	PendingTransaction,
};
use using_queue::{UsingQueue, GetAction};

use account_provider::{AccountProvider, SignError as AccountError};
use block::{ClosedBlock, IsBlock, Block, SealedBlock};
use client::{
	BlockChain, ChainInfo, CallContract, BlockProducer, SealedBlockImporter, Nonce
};
use client::BlockId;
use executive::contract_address;
use header::{Header, BlockNumber};
use miner;
use miner::blockchain_client::{BlockChainClient, CachedNonceClient};
use receipt::{Receipt, RichReceipt};
use spec::Spec;
use state::State;

/// Different possible definitions for pending transaction set.
#[derive(Debug, PartialEq)]
pub enum PendingSet {
	/// Always just the transactions in the queue. These have had only cheap checks.
	AlwaysQueue,
	/// Always just the transactions in the sealing block. These have had full checks but
	/// may be empty if the node is not actively mining or has no force_sealing enabled.
	AlwaysSealing,
	/// Takes from sealing if mining, from queue otherwise.
	SealingOrElseQueue,
}

/// Transaction queue penalization settings.
///
/// Senders of long-running transactions (above defined threshold)
/// will get lower priority.
#[derive(Debug, PartialEq, Clone)]
pub enum Penalization {
	/// Penalization in transaction queue is disabled
	Disabled,
	/// Penalization in transaction queue is enabled
	Enabled {
		/// Upper limit of transaction processing time before penalizing.
		offend_threshold: Duration,
	},
}

/// Initial minimal gas price.
///
/// Gas price should be later overwritten externally
/// for instance by a dynamic gas price mechanism or CLI parameter.
/// This constant controls the initial value.
const DEFAULT_MINIMAL_GAS_PRICE: u64 = 20_000_000_000;

/// Allowed number of skipped transactions when constructing pending block.
///
/// When we push transactions to pending block, some of the transactions might
/// get skipped because of block gas limit being reached.
/// This constant controls how many transactions we can skip because of that
/// before stopping attempts to push more transactions to the block.
/// This is an optimization that prevents traversing the entire pool
/// in case we have only a fraction of available block gas limit left.
const MAX_SKIPPED_TRANSACTIONS: usize = 8;

/// Configures the behaviour of the miner.
#[derive(Debug, PartialEq)]
pub struct MinerOptions {
	/// Force the miner to reseal, even when nobody has asked for work.
	pub force_sealing: bool,
	/// Reseal on receipt of new external transactions.
	pub reseal_on_external_tx: bool,
	/// Reseal on receipt of new local transactions.
	pub reseal_on_own_tx: bool,
	/// Reseal when new uncle block has been imported.
	pub reseal_on_uncle: bool,
	/// Minimum period between transaction-inspired reseals.
	pub reseal_min_period: Duration,
	/// Maximum period between blocks (enables force sealing after that).
	pub reseal_max_period: Duration,
	/// Whether we should fallback to providing all the queue's transactions or just pending.
	pub pending_set: PendingSet,
	/// How many historical work packages can we store before running out?
	pub work_queue_size: usize,
	/// Can we submit two different solutions for the same block and expect both to result in an import?
	pub enable_resubmission: bool,
	/// Create a pending block with maximal possible gas limit.
	/// NOTE: Such block will contain all pending transactions but
	/// will be invalid if mined.
	pub infinite_pending_block: bool,


	/// Strategy to use for prioritizing transactions in the queue.
	pub tx_queue_strategy: PrioritizationStrategy,
	/// Simple senders penalization.
	pub tx_queue_penalization: Penalization,
	/// Do we refuse to accept service transactions even if sender is certified.
	pub refuse_service_transactions: bool,
	/// Transaction pool limits.
	pub pool_limits: pool::Options,
	/// Initial transaction verification options.
	pub pool_verification_options: pool::verifier::Options,
}

impl Default for MinerOptions {
	fn default() -> Self {
		MinerOptions {
			force_sealing: false,
			reseal_on_external_tx: false,
			reseal_on_own_tx: true,
			reseal_on_uncle: false,
			reseal_min_period: Duration::from_secs(2),
			reseal_max_period: Duration::from_secs(120),
			pending_set: PendingSet::AlwaysQueue,
			work_queue_size: 20,
			enable_resubmission: true,
			infinite_pending_block: false,
			tx_queue_strategy: PrioritizationStrategy::GasPriceOnly,
			tx_queue_penalization: Penalization::Disabled,
			refuse_service_transactions: false,
			pool_limits: pool::Options {
				max_count: 8_192,
				max_per_sender: 81,
				max_mem_usage: 4 * 1024 * 1024,
			},
			pool_verification_options: pool::verifier::Options {
				minimal_gas_price: DEFAULT_MINIMAL_GAS_PRICE.into(),
				block_gas_limit: U256::max_value(),
				tx_gas_limit: U256::max_value(),
			},
		}
	}
}

/// Configurable parameters of block authoring.
#[derive(Debug, Default, Clone)]
pub struct AuthoringParams {
	/// Lower and upper bound of block gas limit that we are targeting
	pub gas_range_target: (U256, U256),
	/// Block author
	pub author: Address,
	/// Block extra data
	pub extra_data: Bytes,
}

struct SealingWork {
	queue: UsingQueue<ClosedBlock>,
	enabled: bool,
	next_allowed_reseal: Instant,
	next_mandatory_reseal: Instant,
	// block number when sealing work was last requested
	last_request: u64,
}

<<<<<<< HEAD
impl SealingWork {
	/// Are we allowed to do a non-mandatory reseal?
	fn reseal_allowed(&self) -> bool {
		Instant::now() > self.next_allowed_reseal
=======
impl GasPricer {
	/// Create a new Calibrated `GasPricer`.
	pub fn new_calibrated(options: GasPriceCalibratorOptions, fetch: FetchClient, p: CpuPool) -> GasPricer {
		GasPricer::Calibrated(GasPriceCalibrator {
			options: options,
			next_calibration: Instant::now(),
			price_info: PriceInfoClient::new(fetch, p),
		})
	}

	/// Create a new Fixed `GasPricer`.
	pub fn new_fixed(gas_price: U256) -> GasPricer {
		GasPricer::Fixed(gas_price)
	}

	fn recalibrate<F: Fn(U256) + Sync + Send + 'static>(&mut self, set_price: F) {
		match *self {
			GasPricer::Fixed(ref max) => set_price(max.clone()),
			GasPricer::Calibrated(ref mut cal) => cal.recalibrate(set_price),
		}
>>>>>>> d27c36cf
	}

}

/// Keeps track of transactions using priority queue and holds currently mined block.
/// Handles preparing work for "work sealing" or seals "internally" if Engine does not require work.
pub struct Miner {
	// NOTE [ToDr]  When locking always lock in this order!
	sealing: Mutex<SealingWork>,
	params: RwLock<AuthoringParams>,
	listeners: RwLock<Vec<Box<NotifyWork>>>,
	gas_pricer: Mutex<GasPricer>,
	nonce_cache: RwLock<HashMap<Address, U256>>,
	options: MinerOptions,
	// TODO [ToDr] Arc is only required because of price updater
	transaction_queue: Arc<TransactionQueue>,
	engine: Arc<EthEngine>,
	accounts: Option<Arc<AccountProvider>>,
}

impl Miner {
	/// Push listener that will handle new jobs
	pub fn add_work_listener(&self, notifier: Box<NotifyWork>) {
		self.sealing.lock().enabled = true;
		self.listeners.write().push(notifier);
	}

	/// Push an URL that will get new job notifications.
	pub fn add_work_listener_url(&self, urls: &[String]) {
		if !urls.is_empty() {
			self.add_work_listener(Box::new(WorkPoster::new(urls)));
		}
	}

	/// Set a callback to be notified about imported transactions' hashes.
	pub fn add_transactions_listener(&self, f: Box<Fn(&[H256]) + Send + Sync>) {
		self.transaction_queue.add_listener(f);
	}

	/// Creates new instance of miner Arc.
	pub fn new(options: MinerOptions, gas_pricer: GasPricer, spec: &Spec, accounts: Option<Arc<AccountProvider>>) -> Miner {
		let limits = options.pool_limits.clone();
		let verifier_options = options.pool_verification_options.clone();
		let tx_queue_strategy = options.tx_queue_strategy;

		Miner {
			sealing: Mutex::new(SealingWork {
				queue: UsingQueue::new(options.work_queue_size),
				enabled: options.force_sealing
					|| spec.engine.seals_internally().is_some(),
				next_allowed_reseal: Instant::now(),
				next_mandatory_reseal: Instant::now() + options.reseal_max_period,
				last_request: 0,
			}),
			params: RwLock::new(AuthoringParams::default()),
			listeners: RwLock::new(vec![]),
			gas_pricer: Mutex::new(gas_pricer),
			nonce_cache: RwLock::new(HashMap::with_capacity(1024)),
			options,
			transaction_queue: Arc::new(TransactionQueue::new(limits, verifier_options, tx_queue_strategy)),
			accounts,
			engine: spec.engine.clone(),
		}
	}

	/// Creates new instance of miner with given spec and accounts.
	///
	/// NOTE This should be only used for tests.
	pub fn new_for_tests(spec: &Spec, accounts: Option<Arc<AccountProvider>>) -> Miner {
		let minimal_gas_price = 0.into();
		Miner::new(MinerOptions {
			pool_verification_options: pool::verifier::Options {
				minimal_gas_price,
				block_gas_limit: U256::max_value(),
				tx_gas_limit: U256::max_value(),
			},
			..Default::default()
		}, GasPricer::new_fixed(minimal_gas_price), spec, accounts)
	}

	/// Clear all pending block states
	pub fn clear(&self) {
		self.sealing.lock().queue.reset();
	}

	/// Updates transaction queue verification limits.
	///
	/// Limits consist of current block gas limit and minimal gas price.
	pub fn update_transaction_queue_limits(&self, block_gas_limit: U256) {
		trace!(target: "miner", "minimal_gas_price: recalibrating...");
		let txq = self.transaction_queue.clone();
		let mut options = self.options.pool_verification_options.clone();
		self.gas_pricer.lock().recalibrate(move |gas_price| {
			debug!(target: "miner", "minimal_gas_price: Got gas price! {}", gas_price);
			options.minimal_gas_price = gas_price;
			options.block_gas_limit = block_gas_limit;
			txq.set_verifier_options(options);
		});
	}

	/// Retrieves an existing pending block iff it's not older than given block number.
	///
	/// NOTE: This will not prepare a new pending block if it's not existing.
	/// See `map_pending_block` for alternative behaviour.
	fn map_existing_pending_block<F, T>(&self, f: F, latest_block_number: BlockNumber) -> Option<T> where
		F: FnOnce(&ClosedBlock) -> T,
	{
		self.sealing.lock().queue
			.peek_last_ref()
			.and_then(|b| if b.block().header().number() > latest_block_number {
				Some(f(b))
			} else {
				None
			})
	}

	fn client<'a, C: 'a>(&'a self, chain: &'a C) -> BlockChainClient<'a, C> where
		C: BlockChain + CallContract,
	{
		BlockChainClient::new(
			chain,
			&self.nonce_cache,
			&*self.engine,
			self.accounts.as_ref().map(|x| &**x),
			self.options.refuse_service_transactions,
		)
	}

	/// Prepares new block for sealing including top transactions from queue.
	fn prepare_block<C>(&self, chain: &C) -> (ClosedBlock, Option<H256>) where
		C: BlockChain + CallContract + BlockProducer + Nonce + Sync,
	{
		trace_time!("prepare_block");
		let chain_info = chain.chain_info();

		// Open block
		let (mut open_block, original_work_hash) = {
			let mut sealing = self.sealing.lock();
			let last_work_hash = sealing.queue.peek_last_ref().map(|pb| pb.block().header().hash());
			let best_hash = chain_info.best_block_hash;

			// check to see if last ClosedBlock in would_seals is actually same parent block.
			// if so
			//   duplicate, re-open and push any new transactions.
			//   if at least one was pushed successfully, close and enqueue new ClosedBlock;
			//   otherwise, leave everything alone.
			// otherwise, author a fresh block.
			let mut open_block = match sealing.queue.pop_if(|b| b.block().header().parent_hash() == &best_hash) {
				Some(old_block) => {
					trace!(target: "miner", "prepare_block: Already have previous work; updating and returning");
					// add transactions to old_block
					chain.reopen_block(old_block)
				}
				None => {
					// block not found - create it.
					trace!(target: "miner", "prepare_block: No existing work - making new block");
					let params = self.params.read().clone();
					chain.prepare_open_block(
						params.author,
						params.gas_range_target,
						params.extra_data,
					)
				}
			};

			if self.options.infinite_pending_block {
				open_block.remove_gas_limit();
			}

			(open_block, last_work_hash)
		};

		let mut invalid_transactions = HashSet::new();
		let mut not_allowed_transactions = HashSet::new();
		let mut senders_to_penalize = HashSet::new();
		let block_number = open_block.block().header().number();

		let mut tx_count = 0usize;
		let mut skipped_transactions = 0usize;

		let client = self.client(chain);
		let engine_params = self.engine.params();
		let min_tx_gas = self.engine.schedule(chain_info.best_block_number).tx_gas.into();
		let nonce_cap: Option<U256> = if chain_info.best_block_number + 1 >= engine_params.dust_protection_transition {
			Some((engine_params.nonce_cap_increment * (chain_info.best_block_number + 1)).into())
		} else {
			None
		};

		let pending: Vec<Arc<_>> = self.transaction_queue.pending(
			client.clone(),
			chain_info.best_block_number,
			chain_info.best_block_timestamp,
			nonce_cap,
		);

		let took_ms = |elapsed: &Duration| {
			elapsed.as_secs() * 1000 + elapsed.subsec_nanos() as u64 / 1_000_000
		};


		let block_start = Instant::now();
		debug!(target: "miner", "Attempting to push {} transactions.", pending.len());

		for tx in pending {
			let start = Instant::now();

			let transaction = tx.signed().clone();
			let hash = transaction.hash();
			let sender = transaction.sender();

			// Re-verify transaction again vs current state.
			let result = client.verify_signed(&transaction)
				.map_err(Error::Transaction)
				.and_then(|_| {
					open_block.push_transaction(transaction, None)
				});

			let took = start.elapsed();

			// Check for heavy transactions
			match self.options.tx_queue_penalization {
				Penalization::Enabled { ref offend_threshold } if &took > offend_threshold => {
					senders_to_penalize.insert(sender);
					debug!(target: "miner", "Detected heavy transaction ({} ms). Penalizing sender.", took_ms(&took));
				},
				_ => {},
			}

			debug!(target: "miner", "Adding tx {:?} took {} ms", hash, took_ms(&took));
			match result {
				Err(Error::Execution(ExecutionError::BlockGasLimitReached { gas_limit, gas_used, gas })) => {
					debug!(target: "miner", "Skipping adding transaction to block because of gas limit: {:?} (limit: {:?}, used: {:?}, gas: {:?})", hash, gas_limit, gas_used, gas);

					// Penalize transaction if it's above current gas limit
					if gas > gas_limit {
						debug!(target: "txqueue", "[{:?}] Transaction above block gas limit.", hash);
						invalid_transactions.insert(hash);
					}

					// Exit early if gas left is smaller then min_tx_gas
					let gas_left = gas_limit - gas_used;
					if gas_left < min_tx_gas {
						debug!(target: "miner", "Remaining gas is lower than minimal gas for a transaction. Block is full.");
						break;
					}

					// Avoid iterating over the entire queue in case block is almost full.
					skipped_transactions += 1;
					if skipped_transactions > MAX_SKIPPED_TRANSACTIONS {
						debug!(target: "miner", "Reached skipped transactions threshold. Assuming block is full.");
						break;
					}
				},
				// Invalid nonce error can happen only if previous transaction is skipped because of gas limit.
				// If there is errornous state of transaction queue it will be fixed when next block is imported.
				Err(Error::Execution(ExecutionError::InvalidNonce { expected, got })) => {
					debug!(target: "miner", "Skipping adding transaction to block because of invalid nonce: {:?} (expected: {:?}, got: {:?})", hash, expected, got);
				},
				// already have transaction - ignore
				Err(Error::Transaction(transaction::Error::AlreadyImported)) => {},
				Err(Error::Transaction(transaction::Error::NotAllowed)) => {
					not_allowed_transactions.insert(hash);
					debug!(target: "miner", "Skipping non-allowed transaction for sender {:?}", hash);
				},
				Err(e) => {
					debug!(target: "txqueue", "[{:?}] Marking as invalid: {:?}.", hash, e);
					debug!(
						target: "miner", "Error adding transaction to block: number={}. transaction_hash={:?}, Error: {:?}", block_number, hash, e
					);
					invalid_transactions.insert(hash);
				},
				// imported ok
				_ => tx_count += 1,
			}
		}
		let elapsed = block_start.elapsed();
		debug!(target: "miner", "Pushed {} transactions in {} ms", tx_count, took_ms(&elapsed));

		let block = open_block.close();

		{
			self.transaction_queue.remove(invalid_transactions.iter(), true);
			self.transaction_queue.remove(not_allowed_transactions.iter(), false);
			self.transaction_queue.penalize(senders_to_penalize.iter());
		}

		(block, original_work_hash)
	}

	/// Returns `true` if we should create pending block even if some other conditions are not met.
	///
	/// In general we always seal iff:
	/// 1. --force-sealing CLI parameter is provided
	/// 2. There are listeners awaiting new work packages (e.g. remote work notifications or stratum).
	fn forced_sealing(&self) -> bool {
		self.options.force_sealing || !self.listeners.read().is_empty()
	}

	/// Check is reseal is allowed and necessary.
	fn requires_reseal(&self, best_block: BlockNumber) -> bool {
		let mut sealing = self.sealing.lock();
		if !sealing.enabled {
			trace!(target: "miner", "requires_reseal: sealing is disabled");
			return false
		}

		trace!(target: "miner", "requires_reseal: sealing enabled");

		// Disable sealing if there were no requests for SEALING_TIMEOUT_IN_BLOCKS
		let had_requests = best_block > sealing.last_request
			&& best_block - sealing.last_request <= SEALING_TIMEOUT_IN_BLOCKS;

		// keep sealing enabled if any of the conditions is met
		let sealing_enabled = self.forced_sealing()
			|| self.transaction_queue.has_local_pending_transactions()
			|| self.engine.seals_internally() == Some(true)
			|| had_requests;


		let should_disable_sealing = !sealing_enabled;

		trace!(target: "miner", "requires_reseal: should_disable_sealing={}; forced={:?}, has_local={:?}, internal={:?}, had_requests={:?}",
			should_disable_sealing,
			self.forced_sealing(),
			self.transaction_queue.has_local_pending_transactions(),
			self.engine.seals_internally(),
			had_requests,
		);

		if should_disable_sealing {
			trace!(target: "miner", "Miner sleeping (current {}, last {})", best_block, sealing.last_request);
			sealing.enabled = false;
			sealing.queue.reset();
			false
		} else {
			// sealing enabled and we don't want to sleep.
			sealing.next_allowed_reseal = Instant::now() + self.options.reseal_min_period;
			true
		}
	}

	/// Attempts to perform internal sealing (one that does not require work) and handles the result depending on the type of Seal.
	fn seal_and_import_block_internally<C>(&self, chain: &C, block: ClosedBlock) -> bool where
		C: BlockChain + SealedBlockImporter,
	{
		{
			let sealing = self.sealing.lock();
			if block.transactions().is_empty()
				&& !self.forced_sealing()
				&& Instant::now() <= sealing.next_mandatory_reseal
			{
				return false
			}
		}

		trace!(target: "miner", "seal_block_internally: attempting internal seal.");

		let parent_header = match chain.block_header(BlockId::Hash(*block.header().parent_hash())) {
			Some(hdr) => hdr.decode(),
			None => return false,
		};

		match self.engine.generate_seal(block.block(), &parent_header) {
			// Save proposal for later seal submission and broadcast it.
			Seal::Proposal(seal) => {
				trace!(target: "miner", "Received a Proposal seal.");
				{
					let mut sealing = self.sealing.lock();
					sealing.next_mandatory_reseal = Instant::now() + self.options.reseal_max_period;
					sealing.queue.push(block.clone());
					sealing.queue.use_last_ref();
				}

				block
					.lock()
					.seal(&*self.engine, seal)
					.map(|sealed| {
						chain.broadcast_proposal_block(sealed);
						true
					})
					.unwrap_or_else(|e| {
						warn!("ERROR: seal failed when given internally generated seal: {}", e);
						false
					})
			},
			// Directly import a regular sealed block.
			Seal::Regular(seal) => {
				trace!(target: "miner", "Received a Regular seal.");
				{
					let mut sealing = self.sealing.lock();
					sealing.next_mandatory_reseal = Instant::now() + self.options.reseal_max_period;
				}

				block
					.lock()
					.seal(&*self.engine, seal)
					.map(|sealed| {
						chain.import_sealed_block(sealed).is_ok()
					})
					.unwrap_or_else(|e| {
						warn!("ERROR: seal failed when given internally generated seal: {}", e);
						false
					})
			},
			Seal::None => false,
		}
	}

	/// Prepares work which has to be done to seal.
	fn prepare_work(&self, block: ClosedBlock, original_work_hash: Option<H256>) {
		let (work, is_new) = {
			let block_header = block.block().header().clone();
			let block_hash = block_header.hash();

			let mut sealing = self.sealing.lock();
			let last_work_hash = sealing.queue.peek_last_ref().map(|pb| pb.block().header().hash());

			trace!(
				target: "miner",
				"prepare_work: Checking whether we need to reseal: orig={:?} last={:?}, this={:?}",
				original_work_hash, last_work_hash, block_hash
			);

			let (work, is_new) = if last_work_hash.map_or(true, |h| h != block_hash) {
				trace!(
					target: "miner",
					"prepare_work: Pushing a new, refreshed or borrowed pending {}...",
					block_hash
				);
				let is_new = original_work_hash.map_or(true, |h| h != block_hash);

				sealing.queue.push(block);
				// If push notifications are enabled we assume all work items are used.
				if is_new && !self.listeners.read().is_empty() {
					sealing.queue.use_last_ref();
				}

				(Some((block_hash, *block_header.difficulty(), block_header.number())), is_new)
			} else {
				(None, false)
			};
			trace!(
				target: "miner",
				"prepare_work: leaving (last={:?})",
				sealing.queue.peek_last_ref().map(|b| b.block().header().hash())
			);
			(work, is_new)
		};
		if is_new {
			work.map(|(pow_hash, difficulty, number)| {
				for notifier in self.listeners.read().iter() {
					notifier.notify(pow_hash, difficulty, number)
				}
			});
		}
	}

	/// Returns true if we had to prepare new pending block.
	fn prepare_pending_block<C>(&self, client: &C) -> bool where
		C: BlockChain + CallContract + BlockProducer + SealedBlockImporter + Nonce + Sync,
	{
		trace!(target: "miner", "prepare_pending_block: entering");
		let prepare_new = {
			let mut sealing = self.sealing.lock();
			let have_work = sealing.queue.peek_last_ref().is_some();
			trace!(target: "miner", "prepare_pending_block: have_work={}", have_work);
			if !have_work {
				sealing.enabled = true;
				true
			} else {
				false
			}
		};

		if prepare_new {
			// --------------------------------------------------------------------------
			// | NOTE Code below requires transaction_queue and sealing locks.          |
			// | Make sure to release the locks before calling that method.             |
			// --------------------------------------------------------------------------
			let (block, original_work_hash) = self.prepare_block(client);
			self.prepare_work(block, original_work_hash);
		}

		let best_number = client.chain_info().best_block_number;
		let mut sealing = self.sealing.lock();
		if sealing.last_request != best_number {
			trace!(
				target: "miner",
				"prepare_pending_block: Miner received request (was {}, now {}) - waking up.",
				sealing.last_request, best_number
			);
			sealing.last_request = best_number;
		}

		// Return if we restarted
		prepare_new
	}
}

const SEALING_TIMEOUT_IN_BLOCKS : u64 = 5;

impl miner::MinerService for Miner {
	type State = State<::state_db::StateDB>;

	fn authoring_params(&self) -> AuthoringParams {
		self.params.read().clone()
	}

	fn set_gas_range_target(&self, gas_range_target: (U256, U256)) {
		self.params.write().gas_range_target = gas_range_target;
	}

	fn set_extra_data(&self, extra_data: Bytes) {
		self.params.write().extra_data = extra_data;
	}

	fn set_author(&self, address: Address, password: Option<String>) -> Result<(), AccountError> {
		self.params.write().author = address;

		if self.engine.seals_internally().is_some() && password.is_some() {
			if let Some(ref ap) = self.accounts {
				let password = password.unwrap_or_default();
				// Sign test message
				ap.sign(address.clone(), Some(password.clone()), Default::default())?;
				// Enable sealing
				self.sealing.lock().enabled = true;
				// --------------------------------------------------------------------------
				// | NOTE Code below may require author and sealing locks                   |
				// | (some `Engine`s call `EngineClient.update_sealing()`)                  |
				// | Make sure to release the locks before calling that method.             |
				// --------------------------------------------------------------------------
				self.engine.set_signer(ap.clone(), address, password);
				Ok(())
			} else {
				warn!(target: "miner", "No account provider");
				Err(AccountError::NotFound)
			}
		} else {
			Ok(())
		}
	}

	fn sensible_gas_price(&self) -> U256 {
		// 10% above our minimum.
		self.transaction_queue.current_worst_gas_price() * 110u32 / 100.into()
	}

	fn sensible_gas_limit(&self) -> U256 {
		self.params.read().gas_range_target.0 / 5.into()
	}

	fn import_external_transactions<C: miner::BlockChainClient>(
		&self,
		chain: &C,
		transactions: Vec<UnverifiedTransaction>
	) -> Vec<Result<(), transaction::Error>> {
		trace!(target: "external_tx", "Importing external transactions");
		let client = self.client(chain);
		let results = self.transaction_queue.import(
			client,
			transactions.into_iter().map(pool::verifier::Transaction::Unverified).collect(),
		);

		if !results.is_empty() && self.options.reseal_on_external_tx &&	self.sealing.lock().reseal_allowed() {
			// --------------------------------------------------------------------------
			// | NOTE Code below requires sealing locks.                                |
			// | Make sure to release the locks before calling that method.             |
			// --------------------------------------------------------------------------
			self.update_sealing(chain);
		}

		results
	}

	fn import_own_transaction<C: miner::BlockChainClient>(
		&self,
		chain: &C,
		pending: PendingTransaction,
	) -> Result<(), transaction::Error> {

		trace!(target: "own_tx", "Importing transaction: {:?}", pending);

		let client = self.client(chain);
		let imported = self.transaction_queue.import(
			client,
			vec![pool::verifier::Transaction::Local(pending)]
		).pop().expect("one result returned per added transaction; one added => one result; qed");

		// --------------------------------------------------------------------------
		// | NOTE Code below requires transaction_queue and sealing locks.          |
		// | Make sure to release the locks before calling that method.             |
		// --------------------------------------------------------------------------
		if imported.is_ok() && self.options.reseal_on_own_tx && self.sealing.lock().reseal_allowed() {
			// Make sure to do it after transaction is imported and lock is droped.
			// We need to create pending block and enable sealing.
			if self.engine.seals_internally().unwrap_or(false) || !self.prepare_pending_block(chain) {
				// If new block has not been prepared (means we already had one)
				// or Engine might be able to seal internally,
				// we need to update sealing.
				self.update_sealing(chain);
			}
		}

		imported
	}

	fn local_transactions(&self) -> BTreeMap<H256, pool::local_transactions::Status> {
		self.transaction_queue.local_transactions()
	}

	fn queued_transactions(&self) -> Vec<Arc<VerifiedTransaction>> {
		self.transaction_queue.all_transactions()
	}

	fn ready_transactions<C>(&self, chain: &C) -> Vec<Arc<VerifiedTransaction>> where
		C: ChainInfo + Nonce + Sync,
	{
		let chain_info = chain.chain_info();

		let from_queue = || {
			self.transaction_queue.pending(
				CachedNonceClient::new(chain, &self.nonce_cache),
				chain_info.best_block_number,
				chain_info.best_block_timestamp,
				// We propagate transactions over the nonce cap.
				// The mechanism is only to limit number of transactions in pending block
				// those transactions are valid and will just be ready to be included in next block.
				None,
			)
		};

		let from_pending = || {
			self.map_existing_pending_block(|sealing| {
				sealing.transactions()
					.iter()
					.map(|signed| pool::VerifiedTransaction::from_pending_block_transaction(signed.clone()))
					.map(Arc::new)
					.collect()
			}, chain_info.best_block_number)
		};

		match self.options.pending_set {
			PendingSet::AlwaysQueue => {
				from_queue()
			},
			PendingSet::AlwaysSealing => {
				from_pending().unwrap_or_default()
			},
			PendingSet::SealingOrElseQueue => {
				from_pending().unwrap_or_else(from_queue)
			},
		}
	}

	fn next_nonce<C>(&self, chain: &C, address: &Address) -> U256 where
		C: Nonce + Sync,
	{
		self.transaction_queue.next_nonce(CachedNonceClient::new(chain, &self.nonce_cache), address)
			.unwrap_or_else(|| chain.latest_nonce(address))
	}

	fn transaction(&self, hash: &H256) -> Option<Arc<VerifiedTransaction>> {
		self.transaction_queue.find(hash)
	}

	fn remove_transaction(&self, hash: &H256) -> Option<Arc<VerifiedTransaction>> {
		self.transaction_queue.remove(::std::iter::once(hash), false)
			.pop()
			.expect("remove() returns one result per hash; one hash passed; qed")
	}

	fn queue_status(&self) -> QueueStatus {
		self.transaction_queue.status()
	}

	fn pending_receipt(&self, best_block: BlockNumber, hash: &H256) -> Option<RichReceipt> {
		self.map_existing_pending_block(|pending| {
			let txs = pending.transactions();
			txs.iter()
				.map(|t| t.hash())
				.position(|t| t == *hash)
				.map(|index| {
					let receipts = pending.receipts();
					let prev_gas = if index == 0 { Default::default() } else { receipts[index - 1].gas_used };
					let tx = &txs[index];
					let receipt = &receipts[index];
					RichReceipt {
						transaction_hash: hash.clone(),
						transaction_index: index,
						cumulative_gas_used: receipt.gas_used,
						gas_used: receipt.gas_used - prev_gas,
						contract_address: match tx.action {
							Action::Call(_) => None,
							Action::Create => {
								let sender = tx.sender();
								Some(contract_address(self.engine.create_address_scheme(pending.header().number()), &sender, &tx.nonce, &tx.data).0)
							}
						},
						logs: receipt.logs.clone(),
						log_bloom: receipt.log_bloom,
						outcome: receipt.outcome.clone(),
					}
				})
		}, best_block).and_then(|x| x)
	}

	fn pending_receipts(&self, best_block: BlockNumber) -> Option<BTreeMap<H256, Receipt>> {
		self.map_existing_pending_block(|pending| {
			let hashes = pending.transactions().iter().map(|t| t.hash());
			let receipts = pending.receipts().iter().cloned();

			hashes.zip(receipts).collect()
		}, best_block)
	}

	/// Update sealing if required.
	/// Prepare the block and work if the Engine does not seal internally.
	fn update_sealing<C>(&self, chain: &C) where
		C: BlockChain + CallContract + BlockProducer + SealedBlockImporter + Nonce + Sync,
	{
		trace!(target: "miner", "update_sealing");

		// Do nothing if reseal is not required,
		// but note that `requires_reseal` updates internal state.
		if !self.requires_reseal(chain.chain_info().best_block_number) {
			return;
		}

		// --------------------------------------------------------------------------
		// | NOTE Code below requires transaction_queue and sealing locks.          |
		// | Make sure to release the locks before calling that method.             |
		// --------------------------------------------------------------------------
		trace!(target: "miner", "update_sealing: preparing a block");
		let (block, original_work_hash) = self.prepare_block(chain);

		// refuse to seal the first block of the chain if it contains hard forks
		// which should be on by default.
		if block.block().header().number() == 1 && self.engine.params().contains_bugfix_hard_fork() {
			warn!("Your chain specification contains one or more hard forks which are required to be \
				on by default. Please remove these forks and start your chain again.");
			return;
		}

		match self.engine.seals_internally() {
			Some(true) => {
				trace!(target: "miner", "update_sealing: engine indicates internal sealing");
				if self.seal_and_import_block_internally(chain, block) {
					trace!(target: "miner", "update_sealing: imported internally sealed block");
				}
			},
			Some(false) => {
				trace!(target: "miner", "update_sealing: engine is not keen to seal internally right now");
				// anyway, save the block for later use
				let mut sealing = self.sealing.lock();
				sealing.queue.push(block);
			},
			None => {
				trace!(target: "miner", "update_sealing: engine does not seal internally, preparing work");
				self.prepare_work(block, original_work_hash)
			},
		}
	}

	fn is_currently_sealing(&self) -> bool {
		self.sealing.lock().queue.is_in_use()
	}

	fn work_package<C>(&self, chain: &C) -> Option<(H256, BlockNumber, u64, U256)> where
		C: BlockChain + CallContract + BlockProducer + SealedBlockImporter + Nonce + Sync,
	{
		if self.engine.seals_internally().is_some() {
			return None;
		}

		self.prepare_pending_block(chain);

		self.sealing.lock().queue.use_last_ref().map(|b| {
			let header = b.header();
			(header.hash(), header.number(), header.timestamp(), *header.difficulty())
		})
	}

	// Note used for external submission (PoW) and internally by sealing engines.
	fn submit_seal(&self, block_hash: H256, seal: Vec<Bytes>) -> Result<SealedBlock, Error> {
		let result =
			if let Some(b) = self.sealing.lock().queue.get_used_if(
				if self.options.enable_resubmission {
					GetAction::Clone
				} else {
					GetAction::Take
				},
				|b| &b.hash() == &block_hash
			) {
				trace!(target: "miner", "Submitted block {}={}={} with seal {:?}", block_hash, b.hash(), b.header().bare_hash(), seal);
				b.lock().try_seal(&*self.engine, seal).or_else(|(e, _)| {
					warn!(target: "miner", "Mined solution rejected: {}", e);
					Err(Error::PowInvalid)
				})
			} else {
				warn!(target: "miner", "Submitted solution rejected: Block unknown or out of date.");
				Err(Error::PowHashInvalid)
			};

		result.and_then(|sealed| {
			let n = sealed.header().number();
			let h = sealed.header().hash();
			info!(target: "miner", "Submitted block imported OK. #{}: {}", Colour::White.bold().paint(format!("{}", n)), Colour::White.bold().paint(format!("{:x}", h)));
			Ok(sealed)
		})
	}

	fn chain_new_blocks<C>(&self, chain: &C, imported: &[H256], _invalid: &[H256], enacted: &[H256], retracted: &[H256], is_internal_import: bool)
		where C: miner::BlockChainClient,
	{
		trace!(target: "miner", "chain_new_blocks");

		// 1. We ignore blocks that were `imported` unless resealing on new uncles is enabled.
		// 2. We ignore blocks that are `invalid` because it doesn't have any meaning in terms of the transactions that
		//    are in those blocks

		// Clear nonce cache
		self.nonce_cache.write().clear();

		// First update gas limit in transaction queue and minimal gas price.
		let gas_limit = chain.best_block_header().gas_limit();
		self.update_transaction_queue_limits(gas_limit);

		// Then import all transactions...
		let client = self.client(chain);
		{
			retracted
				.par_iter()
				.for_each(|hash| {
					let block = chain.block(BlockId::Hash(*hash))
						.expect("Client is sending message after commit to db and inserting to chain; the block is available; qed");
					let txs = block.transactions()
						.into_iter()
						.map(pool::verifier::Transaction::Retracted)
						.collect();
					let _ = self.transaction_queue.import(
						client.clone(),
						txs,
					);
				});
		}

		// ...and at the end remove the old ones
		self.transaction_queue.cull(client);

		if !is_internal_import && (enacted.len() > 0 || (imported.len() > 0 && self.options.reseal_on_uncle)) {
			// --------------------------------------------------------------------------
			// | NOTE Code below requires transaction_queue and sealing locks.          |
			// | Make sure to release the locks before calling that method.             |
			// --------------------------------------------------------------------------
			self.update_sealing(chain);
		}
	}

	fn pending_state(&self, latest_block_number: BlockNumber) -> Option<Self::State> {
		self.map_existing_pending_block(|b| b.state().clone(), latest_block_number)
	}

	fn pending_block_header(&self, latest_block_number: BlockNumber) -> Option<Header> {
		self.map_existing_pending_block(|b| b.header().clone(), latest_block_number)
	}

	fn pending_block(&self, latest_block_number: BlockNumber) -> Option<Block> {
		self.map_existing_pending_block(|b| b.to_base(), latest_block_number)
	}

	fn pending_transactions(&self, latest_block_number: BlockNumber) -> Option<Vec<SignedTransaction>> {
		self.map_existing_pending_block(|b| b.transactions().into_iter().cloned().collect(), latest_block_number)
	}
}

#[cfg(test)]
mod tests {
	use super::*;
	use ethkey::{Generator, Random};
	use hash::keccak;
	use header::BlockNumber;
	use rustc_hex::FromHex;

	use transaction::{Transaction};
	use client::{TestBlockChainClient, EachBlockWith, ChainInfo, ImportSealedBlock};
	use miner::MinerService;
	use tests::helpers::{generate_dummy_client, generate_dummy_client_with_spec_and_accounts};

	#[test]
	fn should_prepare_block_to_seal() {
		// given
		let client = TestBlockChainClient::default();
		let miner = Miner::new_for_tests(&Spec::new_test(), None);

		// when
		let sealing_work = miner.work_package(&client);
		assert!(sealing_work.is_some(), "Expected closed block");
	}

	#[test]
	fn should_still_work_after_a_couple_of_blocks() {
		// given
		let client = TestBlockChainClient::default();
		let miner = Miner::new_for_tests(&Spec::new_test(), None);

		let res = miner.work_package(&client);
		let hash = res.unwrap().0;
		let block = miner.submit_seal(hash, vec![]).unwrap();
		client.import_sealed_block(block).unwrap();

		// two more blocks mined, work requested.
		client.add_blocks(1, EachBlockWith::Uncle);
		miner.work_package(&client);

		client.add_blocks(1, EachBlockWith::Uncle);
		miner.work_package(&client);

		// solution to original work submitted.
		assert!(miner.submit_seal(hash, vec![]).is_ok());
	}

	fn miner() -> Miner {
		Miner::new(
			MinerOptions {
				force_sealing: false,
				reseal_on_external_tx: false,
				reseal_on_own_tx: true,
				reseal_on_uncle: false,
				reseal_min_period: Duration::from_secs(5),
				reseal_max_period: Duration::from_secs(120),
				pending_set: PendingSet::AlwaysSealing,
				work_queue_size: 5,
				enable_resubmission: true,
				infinite_pending_block: false,
				tx_queue_penalization: Penalization::Disabled,
				tx_queue_strategy: PrioritizationStrategy::GasPriceOnly,
				refuse_service_transactions: false,
				pool_limits: Default::default(),
				pool_verification_options: pool::verifier::Options {
					minimal_gas_price: 0.into(),
					block_gas_limit: U256::max_value(),
					tx_gas_limit: U256::max_value(),
				},
			},
			GasPricer::new_fixed(0u64.into()),
			&Spec::new_test(),
			None, // accounts provider
		)
	}

	fn transaction() -> SignedTransaction {
		transaction_with_chain_id(2)
	}

	fn transaction_with_chain_id(chain_id: u64) -> SignedTransaction {
		let keypair = Random.generate().unwrap();
		Transaction {
			action: Action::Create,
			value: U256::zero(),
			data: "3331600055".from_hex().unwrap(),
			gas: U256::from(100_000),
			gas_price: U256::zero(),
			nonce: U256::zero(),
		}.sign(keypair.secret(), Some(chain_id))
	}

	#[test]
	fn should_make_pending_block_when_importing_own_transaction() {
		// given
		let client = TestBlockChainClient::default();
		let miner = miner();
		let transaction = transaction();
		let best_block = 0;
		// when
		let res = miner.import_own_transaction(&client, PendingTransaction::new(transaction, None));

		// then
		assert_eq!(res.unwrap(), ());
		assert_eq!(miner.pending_transactions(best_block).unwrap().len(), 1);
		assert_eq!(miner.pending_receipts(best_block).unwrap().len(), 1);
		assert_eq!(miner.ready_transactions(&client).len(), 1);
		// This method will let us know if pending block was created (before calling that method)
		assert!(!miner.prepare_pending_block(&client));
	}

	#[test]
	fn should_not_use_pending_block_if_best_block_is_higher() {
		// given
		let client = TestBlockChainClient::default();
		let miner = miner();
		let transaction = transaction();
		let best_block = 10;
		// when
		let res = miner.import_own_transaction(&client, PendingTransaction::new(transaction, None));

		// then
		assert_eq!(res.unwrap(), ());
		assert_eq!(miner.pending_transactions(best_block), None);
		assert_eq!(miner.pending_receipts(best_block), None);
		assert_eq!(miner.ready_transactions(&client).len(), 1);
	}

	#[test]
	fn should_import_external_transaction() {
		// given
		let client = TestBlockChainClient::default();
		let miner = miner();
		let transaction = transaction().into();
		let best_block = 0;
		// when
		let res = miner.import_external_transactions(&client, vec![transaction]).pop().unwrap();

		// then
		assert_eq!(res.unwrap(), ());
		// By default we don't reseal on external transactions
		assert_eq!(miner.pending_transactions(best_block), None);
		assert_eq!(miner.pending_receipts(best_block), None);
		// By default we use PendingSet::AlwaysSealing, so no transactions yet.
		assert_eq!(miner.ready_transactions(&client).len(), 0);
		// This method will let us know if pending block was created (before calling that method)
		assert!(miner.prepare_pending_block(&client));
		// After pending block is created we should see a transaction.
		assert_eq!(miner.ready_transactions(&client).len(), 1);
	}

	#[test]
	fn should_not_seal_unless_enabled() {
		let miner = miner();
		let client = TestBlockChainClient::default();
		// By default resealing is not required.
		assert!(!miner.requires_reseal(1u8.into()));

		miner.import_external_transactions(&client, vec![transaction().into()]).pop().unwrap().unwrap();
		assert!(miner.prepare_pending_block(&client));
		// Unless asked to prepare work.
		assert!(miner.requires_reseal(1u8.into()));
	}

	#[test]
	fn internal_seals_without_work() {
		let spec = Spec::new_instant();
		let miner = Miner::new_for_tests(&spec, None);

		let client = generate_dummy_client(2);

		let import = miner.import_external_transactions(&*client, vec![transaction_with_chain_id(spec.chain_id()).into()]).pop().unwrap();
		assert_eq!(import.unwrap(), ());

		miner.update_sealing(&*client);
		client.flush_queue();
		assert!(miner.pending_block(0).is_none());
		assert_eq!(client.chain_info().best_block_number, 3 as BlockNumber);

		assert!(miner.import_own_transaction(&*client, PendingTransaction::new(transaction_with_chain_id(spec.chain_id()).into(), None)).is_ok());

		miner.update_sealing(&*client);
		client.flush_queue();
		assert!(miner.pending_block(0).is_none());
		assert_eq!(client.chain_info().best_block_number, 4 as BlockNumber);
	}

	#[test]
	fn should_fail_setting_engine_signer_without_account_provider() {
		let spec = Spec::new_instant;
		let tap = Arc::new(AccountProvider::transient_provider());
		let addr = tap.insert_account(keccak("1").into(), "").unwrap();
		let client = generate_dummy_client_with_spec_and_accounts(spec, None);
		assert!(match client.miner().set_author(addr, Some("".into())) { Err(AccountError::NotFound) => true, _ => false });
	}
}<|MERGE_RESOLUTION|>--- conflicted
+++ resolved
@@ -21,24 +21,9 @@
 use ansi_term::Colour;
 use bytes::Bytes;
 use engines::{EthEngine, Seal};
-<<<<<<< HEAD
 use error::{Error, ExecutionError};
 use ethcore_miner::gas_pricer::GasPricer;
 use ethcore_miner::pool::{self, TransactionQueue, VerifiedTransaction, QueueStatus, PrioritizationStrategy};
-=======
-use error::*;
-use ethcore_miner::banning_queue::{BanningTransactionQueue, Threshold};
-use ethcore_miner::local_transactions::{Status as LocalTransactionStatus};
-use ethcore_miner::transaction_queue::{
-	TransactionQueue,
-	RemovalReason,
-	TransactionDetailsProvider as TransactionQueueDetailsProvider,
-	PrioritizationStrategy,
-	AccountDetails,
-	TransactionOrigin,
-};
-use futures_cpupool::CpuPool;
->>>>>>> d27c36cf
 use ethcore_miner::work_notify::{WorkPoster, NotifyWork};
 use ethereum_types::{H256, U256, Address};
 use parking_lot::{Mutex, RwLock};
@@ -199,35 +184,11 @@
 	last_request: u64,
 }
 
-<<<<<<< HEAD
 impl SealingWork {
 	/// Are we allowed to do a non-mandatory reseal?
 	fn reseal_allowed(&self) -> bool {
 		Instant::now() > self.next_allowed_reseal
-=======
-impl GasPricer {
-	/// Create a new Calibrated `GasPricer`.
-	pub fn new_calibrated(options: GasPriceCalibratorOptions, fetch: FetchClient, p: CpuPool) -> GasPricer {
-		GasPricer::Calibrated(GasPriceCalibrator {
-			options: options,
-			next_calibration: Instant::now(),
-			price_info: PriceInfoClient::new(fetch, p),
-		})
-	}
-
-	/// Create a new Fixed `GasPricer`.
-	pub fn new_fixed(gas_price: U256) -> GasPricer {
-		GasPricer::Fixed(gas_price)
-	}
-
-	fn recalibrate<F: Fn(U256) + Sync + Send + 'static>(&mut self, set_price: F) {
-		match *self {
-			GasPricer::Fixed(ref max) => set_price(max.clone()),
-			GasPricer::Calibrated(ref mut cal) => cal.recalibrate(set_price),
-		}
->>>>>>> d27c36cf
-	}
-
+	}
 }
 
 /// Keeps track of transactions using priority queue and holds currently mined block.

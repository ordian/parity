// Copyright 2015-2017 Parity Technologies (UK) Ltd.
// This file is part of Parity.

// Parity is free software: you can redistribute it and/or modify
// it under the terms of the GNU General Public License as published by
// the Free Software Foundation, either version 3 of the License, or
// (at your option) any later version.

// Parity is distributed in the hope that it will be useful,
// but WITHOUT ANY WARRANTY; without even the implied warranty of
// MERCHANTABILITY or FITNESS FOR A PARTICULAR PURPOSE.  See the
// GNU General Public License for more details.

// You should have received a copy of the GNU General Public License
// along with Parity.  If not, see <http://www.gnu.org/licenses/>.

use std::collections::{HashSet, HashMap, BTreeMap, VecDeque};
use std::str::FromStr;
use std::sync::{Arc, Weak};
use std::sync::atomic::{AtomicUsize, AtomicBool, Ordering as AtomicOrdering};
use std::time::{Instant};
use time::precise_time_ns;
use itertools::Itertools;

// util
use hash::keccak;
use bytes::Bytes;
use journaldb;
use trie::{TrieSpec, TrieFactory, Trie};
use kvdb::{DBValue, KeyValueDB, DBTransaction};
use util_error::UtilError;

// other
use ethereum_types::{H256, Address, U256};
use block::{IsBlock, LockedBlock, Drain, ClosedBlock, OpenBlock, enact_verified, SealedBlock};
use blockchain::{BlockChain, BlockProvider,  TreeRoute, ImportRoute, TransactionAddress};
use client::ancient_import::AncientVerifier;
use client::Error as ClientError;
use client::{
	Nonce, Balance, ChainInfo, BlockInfo, CallContract, TransactionInfo,
	RegistryInfo, ReopenBlock, PrepareOpenBlock, ScheduleInfo, ImportSealedBlock,
	BroadcastProposalBlock, ImportBlock, StateOrBlock, StateInfo, StateClient, Call,
	AccountData, BlockChain as BlockChainTrait, BlockProducer, SealedBlockImporter,
	ClientIoMessage
};
use client::{
	BlockId, TransactionId, UncleId, TraceId, ClientConfig, BlockChainClient,
	MiningBlockChainClient, TraceFilter, CallAnalytics, BlockImportError, Mode,
	ChainNotify, PruningInfo, ProvingBlockChainClient, EngineInfo, PrivateNotify,
	ChainMessageType
};
use encoded;
use engines::{EthEngine, EpochTransition};
use error::{ImportError, ExecutionError, CallError, BlockError, ImportResult, Error as EthcoreError, TransactionImportError};
use vm::{EnvInfo, LastHashes};
use evm::Schedule;
use executive::{Executive, Executed, TransactOptions, contract_address};
use factory::{Factories, VmFactory};
use header::{BlockNumber, Header};
use io::IoChannel;
use log_entry::LocalizedLogEntry;
use miner::{Miner, MinerService};
use parking_lot::{Mutex, RwLock};
use rand::OsRng;
use receipt::{Receipt, LocalizedReceipt};
use rlp::UntrustedRlp;
use snapshot::{self, io as snapshot_io};
use spec::Spec;
use state_db::StateDB;
use state::{self, State};
use trace;
use trace::{TraceDB, ImportRequest as TraceImportRequest, LocalizedTrace, Database as TraceDatabase};
use transaction::{self, LocalizedTransaction, UnverifiedTransaction, SignedTransaction, Transaction, PendingTransaction, Action};
use types::filter::Filter;
use types::mode::Mode as IpcMode;
use verification;
use verification::{PreverifiedBlock, Verifier};
use verification::queue::BlockQueue;
use views::BlockView;

// re-export
pub use types::blockchain_info::BlockChainInfo;
pub use types::block_status::BlockStatus;
pub use blockchain::CacheSize as BlockChainCacheSize;
pub use verification::queue::QueueInfo as BlockQueueInfo;

use_contract!(registry, "Registry", "res/contracts/registrar.json");

const MAX_TX_QUEUE_SIZE: usize = 4096;
const MAX_QUEUE_SIZE_TO_SLEEP_ON: usize = 2;
const MIN_HISTORY_SIZE: u64 = 8;

/// Report on the status of a client.
#[derive(Default, Clone, Debug, Eq, PartialEq)]
pub struct ClientReport {
	/// How many blocks have been imported so far.
	pub blocks_imported: usize,
	/// How many transactions have been applied so far.
	pub transactions_applied: usize,
	/// How much gas has been processed so far.
	pub gas_processed: U256,
	/// Memory used by state DB
	pub state_db_mem: usize,
}

impl ClientReport {
	/// Alter internal reporting to reflect the additional `block` has been processed.
	pub fn accrue_block(&mut self, block: &PreverifiedBlock) {
		self.blocks_imported += 1;
		self.transactions_applied += block.transactions.len();
		self.gas_processed = self.gas_processed + block.header.gas_used().clone();
	}
}

impl<'a> ::std::ops::Sub<&'a ClientReport> for ClientReport {
	type Output = Self;

	fn sub(mut self, other: &'a ClientReport) -> Self {
		let higher_mem = ::std::cmp::max(self.state_db_mem, other.state_db_mem);
		let lower_mem = ::std::cmp::min(self.state_db_mem, other.state_db_mem);

		self.blocks_imported -= other.blocks_imported;
		self.transactions_applied -= other.transactions_applied;
		self.gas_processed = self.gas_processed - other.gas_processed;
		self.state_db_mem  = higher_mem - lower_mem;

		self
	}
}

struct SleepState {
	last_activity: Option<Instant>,
	last_autosleep: Option<Instant>,
}

impl SleepState {
	fn new(awake: bool) -> Self {
		SleepState {
			last_activity: match awake { false => None, true => Some(Instant::now()) },
			last_autosleep: match awake { false => Some(Instant::now()), true => None },
		}
	}
}

struct Importer {
	/// Lock used during block import
	pub import_lock: Mutex<()>, // FIXME Maybe wrap the whole `Importer` instead?

	/// Used to verify blocks
	pub verifier: Box<Verifier<Client>>,

	/// Queue containing pending blocks
	pub block_queue: BlockQueue,

	/// Handles block sealing
	pub miner: Arc<Miner>,

	/// Ancient block verifier: import an ancient sequence of blocks in order from a starting epoch
	pub ancient_verifier: Mutex<Option<AncientVerifier>>,

	/// Random number generator used by `AncientVerifier`
	pub rng: Mutex<OsRng>,

	/// Ethereum engine to be used during import
	pub engine: Arc<EthEngine>,
}

/// Blockchain database client backed by a persistent database. Owns and manages a blockchain and a block queue.
/// Call `import_block()` to import a block asynchronously; `flush_queue()` flushes the queue.
pub struct Client {
	/// Flag used to disable the client forever. Not to be confused with `liveness`.
	///
	/// For example, auto-updater will disable client forever if there is a
	/// hard fork registered on-chain that we don't have capability for.
	/// When hard fork block rolls around, the client (if `update` is false)
	/// knows it can't proceed further.
	enabled: AtomicBool,

	/// Operating mode for the client
	mode: Mutex<Mode>,

	chain: RwLock<Arc<BlockChain>>,
	tracedb: RwLock<TraceDB<BlockChain>>,
	engine: Arc<EthEngine>,

	/// Client configuration
	config: ClientConfig,

	/// Database pruning strategy to use for StateDB
	pruning: journaldb::Algorithm,

	/// Client uses this to store blocks, traces, etc.
	db: RwLock<Arc<KeyValueDB>>,

	state_db: RwLock<StateDB>,

	/// Report on the status of client
	report: RwLock<ClientReport>,

	sleep_state: Mutex<SleepState>,

	/// Flag changed by `sleep` and `wake_up` methods. Not to be confused with `enabled`.
	liveness: AtomicBool,
	private_notify: RwLock<Option<Weak<PrivateNotify>>>,
	io_channel: Mutex<IoChannel<ClientIoMessage>>,

	/// List of actors to be notified on certain chain events
	notify: RwLock<Vec<Weak<ChainNotify>>>,

	/// Count of pending transactions in the queue
	queue_transactions: AtomicUsize,
	last_hashes: RwLock<VecDeque<H256>>,
	factories: Factories,

	/// Number of eras kept in a journal before they are pruned
	history: u64,

	/// An action to be done if a mode/spec_name change happens
	on_user_defaults_change: Mutex<Option<Box<FnMut(Option<Mode>) + 'static + Send>>>,

	/// Link to a registry object useful for looking up names
	registrar: registry::Registry,
	registrar_address: Option<Address>,

	/// A closure to call when we want to restart the client
	exit_handler: Mutex<Option<Box<Fn(bool, Option<String>) + 'static + Send>>>,

	importer: Importer,
}

impl Importer {
	pub fn new(
		config: &ClientConfig,
		engine: Arc<EthEngine>,
		message_channel: IoChannel<ClientIoMessage>,
		miner: Arc<Miner>,
	) -> Result<Importer, ::error::Error> {
		let block_queue = BlockQueue::new(config.queue.clone(), engine.clone(), message_channel.clone(), config.verifier_type.verifying_seal());

		Ok(Importer {
			import_lock: Mutex::new(()),
			verifier: verification::new(config.verifier_type.clone()),
			block_queue,
			miner,
			ancient_verifier: Mutex::new(None),
			rng: Mutex::new(OsRng::new()?),
			engine,
		})
	}

	fn calculate_enacted_retracted(&self, import_results: &[ImportRoute]) -> (Vec<H256>, Vec<H256>) {
		fn map_to_vec(map: Vec<(H256, bool)>) -> Vec<H256> {
			map.into_iter().map(|(k, _v)| k).collect()
		}

		// In ImportRoute we get all the blocks that have been enacted and retracted by single insert.
		// Because we are doing multiple inserts some of the blocks that were enacted in import `k`
		// could be retracted in import `k+1`. This is why to understand if after all inserts
		// the block is enacted or retracted we iterate over all routes and at the end final state
		// will be in the hashmap
		let map = import_results.iter().fold(HashMap::new(), |mut map, route| {
			for hash in &route.enacted {
				map.insert(hash.clone(), true);
			}
			for hash in &route.retracted {
				map.insert(hash.clone(), false);
			}
			map
		});

		// Split to enacted retracted (using hashmap value)
		let (enacted, retracted) = map.into_iter().partition(|&(_k, v)| v);
		// And convert tuples to keys
		(map_to_vec(enacted), map_to_vec(retracted))
	}

	/// This is triggered by a message coming from a block queue when the block is ready for insertion
	pub fn import_verified_blocks(&self, client: &Client) -> usize {

		// Shortcut out if we know we're incapable of syncing the chain.
		if !client.enabled.load(AtomicOrdering::Relaxed) {
			return 0;
		}

		let max_blocks_to_import = 4;
		let (imported_blocks, import_results, invalid_blocks, imported, proposed_blocks, duration, is_empty) = {
			let mut imported_blocks = Vec::with_capacity(max_blocks_to_import);
			let mut invalid_blocks = HashSet::new();
			let mut proposed_blocks = Vec::with_capacity(max_blocks_to_import);
			let mut import_results = Vec::with_capacity(max_blocks_to_import);

			let _import_lock = self.import_lock.lock();
			let blocks = self.block_queue.drain(max_blocks_to_import);
			if blocks.is_empty() {
				return 0;
			}
			trace_time!("import_verified_blocks");
			let start = precise_time_ns();

			for block in blocks {
				let header = &block.header;
				let is_invalid = invalid_blocks.contains(header.parent_hash());
				if is_invalid {
					invalid_blocks.insert(header.hash());
					continue;
				}
				if let Ok(closed_block) = self.check_and_close_block(&block, client) {
					if self.engine.is_proposal(&block.header) {
						self.block_queue.mark_as_good(&[header.hash()]);
						proposed_blocks.push(block.bytes);
					} else {
						imported_blocks.push(header.hash());

						let route = self.commit_block(closed_block, &header, &block.bytes, client);
						import_results.push(route);

						client.report.write().accrue_block(&block);
					}
				} else {
					invalid_blocks.insert(header.hash());
				}
			}

			let imported = imported_blocks.len();
			let invalid_blocks = invalid_blocks.into_iter().collect::<Vec<H256>>();

			if !invalid_blocks.is_empty() {
				self.block_queue.mark_as_bad(&invalid_blocks);
			}
			let is_empty = self.block_queue.mark_as_good(&imported_blocks);
			let duration_ns = precise_time_ns() - start;
			(imported_blocks, import_results, invalid_blocks, imported, proposed_blocks, duration_ns, is_empty)
		};

		{
			if !imported_blocks.is_empty() && is_empty {
				let (enacted, retracted) = self.calculate_enacted_retracted(&import_results);

				if is_empty {
					self.miner.chain_new_blocks(client, &imported_blocks, &invalid_blocks, &enacted, &retracted);
				}

				client.notify(|notify| {
					notify.new_blocks(
						imported_blocks.clone(),
						invalid_blocks.clone(),
						enacted.clone(),
						retracted.clone(),
						Vec::new(),
						proposed_blocks.clone(),
						duration,
					);
				});
			}
		}

		client.db.read().flush().expect("DB flush failed.");
		imported
	}

	fn check_and_close_block(&self, block: &PreverifiedBlock, client: &Client) -> Result<LockedBlock, ()> {
		let engine = &*self.engine;
		let header = &block.header;

		let chain = client.chain.read();
		// Check the block isn't so old we won't be able to enact it.
		let best_block_number = chain.best_block_number();
		if client.pruning_info().earliest_state > header.number() {
			warn!(target: "client", "Block import failed for #{} ({})\nBlock is ancient (current best block: #{}).", header.number(), header.hash(), best_block_number);
			return Err(());
		}

		// Check if parent is in chain
		let parent = match chain.block_header(header.parent_hash()) {
			Some(h) => h,
			None => {
				warn!(target: "client", "Block import failed for #{} ({}): Parent not found ({}) ", header.number(), header.hash(), header.parent_hash());
				return Err(());
			}
		};

		// Verify Block Family
		let verify_family_result = self.verifier.verify_block_family(
			header,
			&parent,
			engine,
			Some(verification::FullFamilyParams {
				block_bytes: &block.bytes,
				transactions: &block.transactions,
				block_provider: &**chain,
				client
			}),
		);

		if let Err(e) = verify_family_result {
			warn!(target: "client", "Stage 3 block verification failed for #{} ({})\nError: {:?}", header.number(), header.hash(), e);
			return Err(());
		};

		let verify_external_result = self.verifier.verify_block_external(header, engine);
		if let Err(e) = verify_external_result {
			warn!(target: "client", "Stage 4 block verification failed for #{} ({})\nError: {:?}", header.number(), header.hash(), e);
			return Err(());
		};

		// Enact Verified Block
		let last_hashes = client.build_last_hashes(header.parent_hash());
		let db = client.state_db.read().boxed_clone_canon(header.parent_hash());

		let is_epoch_begin = chain.epoch_transition(parent.number(), *header.parent_hash()).is_some();
		let enact_result = enact_verified(block,
			engine,
			client.tracedb.read().tracing_enabled(),
			db,
			&parent,
			last_hashes,
			client.factories.clone(),
			is_epoch_begin,
		);
		let mut locked_block = enact_result.map_err(|e| {
			warn!(target: "client", "Block import failed for #{} ({})\nError: {:?}", header.number(), header.hash(), e);
		})?;

		if header.number() < engine.params().validate_receipts_transition && header.receipts_root() != locked_block.block().header().receipts_root() {
			locked_block = locked_block.strip_receipts();
		}

		// Final Verification
		if let Err(e) = self.verifier.verify_block_final(header, locked_block.block().header()) {
			warn!(target: "client", "Stage 5 block verification failed for #{} ({})\nError: {:?}", header.number(), header.hash(), e);
			return Err(());
		}

		Ok(locked_block)
	}

	/// Import a block with transaction receipts.
	///
	/// The block is guaranteed to be the next best blocks in the
	/// first block sequence. Does no sealing or transaction validation.
	fn import_old_block(&self, block_bytes: Bytes, receipts_bytes: Bytes, db: &KeyValueDB, chain: &BlockChain) -> Result<H256, ::error::Error> {
		let block = BlockView::new(&block_bytes);
		let header = block.header();
		let receipts = ::rlp::decode_list(&receipts_bytes);
		let hash = header.hash();
		let _import_lock = self.import_lock.lock();

		{
			trace_time!("import_old_block");
			let mut ancient_verifier = self.ancient_verifier.lock();

			{
				// closure for verifying a block.
				let verify_with = |verifier: &AncientVerifier| -> Result<(), ::error::Error> {
					// verify the block, passing the chain for updating the epoch
					// verifier.
					let mut rng = OsRng::new().map_err(UtilError::from)?;
					verifier.verify(&mut rng, &header, &chain)
				};

				// initialize the ancient block verifier if we don't have one already.
				match &mut *ancient_verifier {
					&mut Some(ref verifier) => {
						verify_with(verifier)?
					}
					x @ &mut None => {
						// load most recent epoch.
						trace!(target: "client", "Initializing ancient block restoration.");
						let current_epoch_data = chain.epoch_transitions()
							.take_while(|&(_, ref t)| t.block_number < header.number())
							.last()
							.map(|(_, t)| t.proof)
							.expect("At least one epoch entry (genesis) always stored; qed");

						let current_verifier = self.engine.epoch_verifier(&header, &current_epoch_data)
							.known_confirmed()?;
						let current_verifier = AncientVerifier::new(self.engine.clone(), current_verifier);

						verify_with(&current_verifier)?;
						*x = Some(current_verifier);
					}
				}
			}

			// Commit results
			let mut batch = DBTransaction::new();
			chain.insert_unordered_block(&mut batch, &block_bytes, receipts, None, false, true);
			// Final commit to the DB
			db.write_buffered(batch);
			chain.commit();
		}
		db.flush().expect("DB flush failed.");
		Ok(hash)
	}

	// NOTE: the header of the block passed here is not necessarily sealed, as
	// it is for reconstructing the state transition.
	//
	// The header passed is from the original block data and is sealed.
	fn commit_block<B>(&self, block: B, header: &Header, block_data: &[u8], client: &Client) -> ImportRoute where B: IsBlock + Drain {
		let hash = &header.hash();
		let number = header.number();
		let parent = header.parent_hash();
		let chain = client.chain.read();

		// Commit results
		let receipts = block.receipts().to_owned();
		let traces = block.traces().clone().drain();

		assert_eq!(header.hash(), BlockView::new(block_data).header_view().hash());

		//let traces = From::from(block.traces().clone().unwrap_or_else(Vec::new));

		let mut batch = DBTransaction::new();

		// CHECK! I *think* this is fine, even if the state_root is equal to another
		// already-imported block of the same number.
		// TODO: Prove it with a test.
		let mut state = block.drain();

		// check epoch end signal, potentially generating a proof on the current
		// state.
		self.check_epoch_end_signal(
			&header,
			block_data,
			&receipts,
			&state,
			&chain,
			&mut batch,
			client
		);

		state.journal_under(&mut batch, number, hash).expect("DB commit failed");
		let route = chain.insert_block(&mut batch, block_data, receipts.clone());

		client.tracedb.read().import(&mut batch, TraceImportRequest {
			traces: traces.into(),
			block_hash: hash.clone(),
			block_number: number,
			enacted: route.enacted.clone(),
			retracted: route.retracted.len()
		});

		let is_canon = route.enacted.last().map_or(false, |h| h == hash);
		state.sync_cache(&route.enacted, &route.retracted, is_canon);
		// Final commit to the DB
		client.db.read().write_buffered(batch);
		chain.commit();

		self.check_epoch_end(&header, &chain, client);

		client.update_last_hashes(&parent, hash);

		if let Err(e) = client.prune_ancient(state, &chain) {
			warn!("Failed to prune ancient state data: {}", e);
		}

		route
	}

	// check for epoch end signal and write pending transition if it occurs.
	// state for the given block must be available.
	fn check_epoch_end_signal(
		&self,
		header: &Header,
		block_bytes: &[u8],
		receipts: &[Receipt],
		state_db: &StateDB,
		chain: &BlockChain,
		batch: &mut DBTransaction,
		client: &Client,
	) {
		use engines::EpochChange;

		let hash = header.hash();
		let auxiliary = ::machine::AuxiliaryData {
			bytes: Some(block_bytes),
			receipts: Some(&receipts),
		};

		match self.engine.signals_epoch_end(header, auxiliary) {
			EpochChange::Yes(proof) => {
				use engines::epoch::PendingTransition;
				use engines::Proof;

				let proof = match proof {
					Proof::Known(proof) => proof,
					Proof::WithState(with_state) => {
						let env_info = EnvInfo {
							number: header.number(),
							author: header.author().clone(),
							timestamp: header.timestamp(),
							difficulty: header.difficulty().clone(),
							last_hashes: client.build_last_hashes(header.parent_hash()),
							gas_used: U256::default(),
							gas_limit: u64::max_value().into(),
						};

						let call = move |addr, data| {
							let mut state_db = state_db.boxed_clone();
							let backend = ::state::backend::Proving::new(state_db.as_hashdb_mut());

							let transaction =
								client.contract_call_tx(BlockId::Hash(*header.parent_hash()), addr, data);

							let mut state = State::from_existing(
								backend,
								header.state_root().clone(),
								self.engine.account_start_nonce(header.number()),
								client.factories.clone(),
							).expect("state known to be available for just-imported block; qed");

							let options = TransactOptions::with_no_tracing().dont_check_nonce();
							let res = Executive::new(&mut state, &env_info, self.engine.machine())
								.transact(&transaction, options);

							let res = match res {
								Err(ExecutionError::Internal(e)) =>
									Err(format!("Internal error: {}", e)),
								Err(e) => {
									trace!(target: "client", "Proved call failed: {}", e);
									Ok((Vec::new(), state.drop().1.extract_proof()))
								}
								Ok(res) => Ok((res.output, state.drop().1.extract_proof())),
							};

							res.map(|(output, proof)| (output, proof.into_iter().map(|x| x.into_vec()).collect()))
						};

						match with_state.generate_proof(&call) {
							Ok(proof) => proof,
							Err(e) => {
								warn!(target: "client", "Failed to generate transition proof for block {}: {}", hash, e);
								warn!(target: "client", "Snapshots produced by this client may be incomplete");
								Vec::new()
							}
						}
					}
				};

				debug!(target: "client", "Block {} signals epoch end.", hash);

				let pending = PendingTransition { proof: proof };
				chain.insert_pending_transition(batch, hash, pending);
			},
			EpochChange::No => {},
			EpochChange::Unsure(_) => {
				warn!(target: "client", "Detected invalid engine implementation.");
				warn!(target: "client", "Engine claims to require more block data, but everything provided.");
			}
		}
	}

	// check for ending of epoch and write transition if it occurs.
	fn check_epoch_end<'a>(&self, header: &'a Header, chain: &BlockChain, client: &Client) {
		let is_epoch_end = self.engine.is_epoch_end(
			header,
			&(|hash| chain.block_header(&hash)),
			&(|hash| chain.get_pending_transition(hash)), // TODO: limit to current epoch.
		);

		if let Some(proof) = is_epoch_end {
			debug!(target: "client", "Epoch transition at block {}", header.hash());

			let mut batch = DBTransaction::new();
			chain.insert_epoch_transition(&mut batch, header.number(), EpochTransition {
				block_hash: header.hash(),
				block_number: header.number(),
				proof: proof,
			});

			// always write the batch directly since epoch transition proofs are
			// fetched from a DB iterator and DB iterators are only available on
			// flushed data.
			client.db.read().write(batch).expect("DB flush failed");
		}
	}
}

impl Client {
	/// Create a new client with given parameters.
	/// The database is assumed to have been initialized with the correct columns.
	pub fn new(
		config: ClientConfig,
		spec: &Spec,
		db: Arc<KeyValueDB>,
		miner: Arc<Miner>,
		message_channel: IoChannel<ClientIoMessage>,
	) -> Result<Arc<Client>, ::error::Error> {
		let trie_spec = match config.fat_db {
			true => TrieSpec::Fat,
			false => TrieSpec::Secure,
		};

		let trie_factory = TrieFactory::new(trie_spec);
		let factories = Factories {
			vm: VmFactory::new(config.vm_type.clone(), config.jump_table_size),
			trie: trie_factory,
			accountdb: Default::default(),
		};

		let journal_db = journaldb::new(db.clone(), config.pruning, ::db::COL_STATE);
		let mut state_db = StateDB::new(journal_db, config.state_cache_size);
		if state_db.journal_db().is_empty() {
			// Sets the correct state root.
			state_db = spec.ensure_db_good(state_db, &factories)?;
			let mut batch = DBTransaction::new();
			state_db.journal_under(&mut batch, 0, &spec.genesis_header().hash())?;
			db.write(batch).map_err(ClientError::Database)?;
		}

		let gb = spec.genesis_block();
		let chain = Arc::new(BlockChain::new(config.blockchain.clone(), &gb, db.clone()));
		let tracedb = RwLock::new(TraceDB::new(config.tracing.clone(), db.clone(), chain.clone()));

		trace!("Cleanup journal: DB Earliest = {:?}, Latest = {:?}", state_db.journal_db().earliest_era(), state_db.journal_db().latest_era());

		let history = if config.history < MIN_HISTORY_SIZE {
			info!(target: "client", "Ignoring pruning history parameter of {}\
				, falling back to minimum of {}",
				config.history, MIN_HISTORY_SIZE);
			MIN_HISTORY_SIZE
		} else {
			config.history
		};

		if !chain.block_header(&chain.best_block_hash()).map_or(true, |h| state_db.journal_db().contains(h.state_root())) {
			warn!("State root not found for block #{} ({:x})", chain.best_block_number(), chain.best_block_hash());
		}

		let engine = spec.engine.clone();

		let awake = match config.mode { Mode::Dark(..) | Mode::Off => false, _ => true };

		let importer = Importer::new(&config, engine.clone(), message_channel.clone(), miner)?;

		let registrar_address = engine.additional_params().get("registrar").and_then(|s| Address::from_str(s).ok());
		if let Some(ref addr) = registrar_address {
			trace!(target: "client", "Found registrar at {}", addr);
		}

		let client = Arc::new(Client {
			enabled: AtomicBool::new(true),
			sleep_state: Mutex::new(SleepState::new(awake)),
			liveness: AtomicBool::new(awake),
			mode: Mutex::new(config.mode.clone()),
			chain: RwLock::new(chain),
			tracedb: tracedb,
			engine: engine,
			pruning: config.pruning.clone(),
			config: config,
			db: RwLock::new(db),
			state_db: RwLock::new(state_db),
			report: RwLock::new(Default::default()),
			private_notify: RwLock::new(None),
			io_channel: Mutex::new(message_channel),
			notify: RwLock::new(Vec::new()),
			queue_transactions: AtomicUsize::new(0),
			last_hashes: RwLock::new(VecDeque::new()),
			factories: factories,
			history: history,
			on_user_defaults_change: Mutex::new(None),
			registrar: registry::Registry::default(),
			registrar_address,
			exit_handler: Mutex::new(None),
			importer,
		});

		// prune old states.
		{
			let state_db = client.state_db.read().boxed_clone();
			let chain = client.chain.read();
			client.prune_ancient(state_db, &chain)?;
		}

		// ensure genesis epoch proof in the DB.
		{
			let chain = client.chain.read();
			let gh = spec.genesis_header();
			if chain.epoch_transition(0, gh.hash()).is_none() {
				trace!(target: "client", "No genesis transition found.");

				let proof = client.with_proving_caller(
					BlockId::Number(0),
					|call| client.engine.genesis_epoch_data(&gh, call)
				);
				let proof = match proof {
					Ok(proof) => proof,
					Err(e) => {
						warn!(target: "client", "Error generating genesis epoch data: {}. Snapshots generated may not be complete.", e);
						Vec::new()
					}
				};

				debug!(target: "client", "Obtained genesis transition proof: {:?}", proof);

				let mut batch = DBTransaction::new();
				chain.insert_epoch_transition(&mut batch, 0, EpochTransition {
					block_hash: gh.hash(),
					block_number: 0,
					proof: proof,
				});

				client.db.read().write_buffered(batch);
			}
		}

		// ensure buffered changes are flushed.
		client.db.read().flush().map_err(ClientError::Database)?;
		Ok(client)
	}

	/// Wakes up client if it's a sleep.
	pub fn keep_alive(&self) {
		let should_wake = match *self.mode.lock() {
			Mode::Dark(..) | Mode::Passive(..) => true,
			_ => false,
		};
		if should_wake {
			self.wake_up();
			(*self.sleep_state.lock()).last_activity = Some(Instant::now());
		}
	}

	/// Adds an actor to be notified on certain events
	pub fn add_notify(&self, target: Arc<ChainNotify>) {
		self.notify.write().push(Arc::downgrade(&target));
	}

	/// Set a closure to call when we want to restart the client
	pub fn set_exit_handler<F>(&self, f: F) where F: Fn(bool, Option<String>) + 'static + Send {
		*self.exit_handler.lock() = Some(Box::new(f));
	}

	/// Returns engine reference.
	pub fn engine(&self) -> &EthEngine {
		&*self.engine
	}

	fn notify<F>(&self, f: F) where F: Fn(&ChainNotify) {
		for np in self.notify.read().iter() {
			if let Some(n) = np.upgrade() {
				f(&*n);
			}
		}
	}

	/// Register an action to be done if a mode/spec_name change happens.
	pub fn on_user_defaults_change<F>(&self, f: F) where F: 'static + FnMut(Option<Mode>) + Send {
		*self.on_user_defaults_change.lock() = Some(Box::new(f));
	}

	/// Flush the block import queue.
	pub fn flush_queue(&self) {
		self.importer.block_queue.flush();
		while !self.importer.block_queue.queue_info().is_empty() {
			self.import_verified_blocks();
		}
	}

	/// The env info as of the best block.
	pub fn latest_env_info(&self) -> EnvInfo {
		self.env_info(BlockId::Latest).expect("Best block header always stored; qed")
	}

	/// The env info as of a given block.
	/// returns `None` if the block unknown.
	pub fn env_info(&self, id: BlockId) -> Option<EnvInfo> {
		self.block_header(id).map(|header| {
			EnvInfo {
				number: header.number(),
				author: header.author(),
				timestamp: header.timestamp(),
				difficulty: header.difficulty(),
				last_hashes: self.build_last_hashes(&header.parent_hash()),
				gas_used: U256::default(),
				gas_limit: header.gas_limit(),
			}
		})
	}

	fn build_last_hashes(&self, parent_hash: &H256) -> Arc<LastHashes> {
		{
			let hashes = self.last_hashes.read();
			if hashes.front().map_or(false, |h| h == parent_hash) {
				let mut res = Vec::from(hashes.clone());
				res.resize(256, H256::default());
				return Arc::new(res);
			}
		}
		let mut last_hashes = LastHashes::new();
		last_hashes.resize(256, H256::default());
		last_hashes[0] = parent_hash.clone();
		let chain = self.chain.read();
		for i in 0..255 {
			match chain.block_details(&last_hashes[i]) {
				Some(details) => {
					last_hashes[i + 1] = details.parent.clone();
				},
				None => break,
			}
		}
		let mut cached_hashes = self.last_hashes.write();
		*cached_hashes = VecDeque::from(last_hashes.clone());
		Arc::new(last_hashes)
	}


	/// This is triggered by a message coming from a block queue when the block is ready for insertion
	pub fn import_verified_blocks(&self) -> usize {
		self.importer.import_verified_blocks(self)
	}

	// use a state-proving closure for the given block.
	fn with_proving_caller<F, T>(&self, id: BlockId, with_call: F) -> T
		where F: FnOnce(&::machine::Call) -> T
	{
		let call = |a, d| {
			let tx = self.contract_call_tx(id, a, d);
			let (result, items) = self.prove_transaction(tx, id)
				.ok_or_else(|| format!("Unable to make call. State unavailable?"))?;

			let items = items.into_iter().map(|x| x.to_vec()).collect();
			Ok((result, items))
		};

		with_call(&call)
	}

	// prune ancient states until below the memory limit or only the minimum amount remain.
	fn prune_ancient(&self, mut state_db: StateDB, chain: &BlockChain) -> Result<(), ClientError> {
		let number = match state_db.journal_db().latest_era() {
			Some(n) => n,
			None => return Ok(()),
		};

		// prune all ancient eras until we're below the memory target,
		// but have at least the minimum number of states.
		loop {
			let needs_pruning = state_db.journal_db().is_pruned() &&
				state_db.journal_db().journal_size() >= self.config.history_mem;

			if !needs_pruning { break }
			match state_db.journal_db().earliest_era() {
				Some(era) if era + self.history <= number => {
					trace!(target: "client", "Pruning state for ancient era {}", era);
					match chain.block_hash(era) {
						Some(ancient_hash) => {
							let mut batch = DBTransaction::new();
							state_db.mark_canonical(&mut batch, era, &ancient_hash)?;
							self.db.read().write_buffered(batch);
							state_db.journal_db().flush();
						}
						None =>
							debug!(target: "client", "Missing expected hash for block {}", era),
					}
				}
				_ => break, // means that every era is kept, no pruning necessary.
			}
		}

		Ok(())
	}

	fn update_last_hashes(&self, parent: &H256, hash: &H256) {
		let mut hashes = self.last_hashes.write();
		if hashes.front().map_or(false, |h| h == parent) {
			if hashes.len() > 255 {
				hashes.pop_back();
			}
			hashes.push_front(hash.clone());
		}
	}

	/// Import transactions from the IO queue
	pub fn import_queued_transactions(&self, transactions: &[Bytes], peer_id: usize) -> usize {
		trace!(target: "external_tx", "Importing queued");
		trace_time!("import_queued_transactions");
		self.queue_transactions.fetch_sub(transactions.len(), AtomicOrdering::SeqCst);
		let txs: Vec<UnverifiedTransaction> = transactions.iter().filter_map(|bytes| UntrustedRlp::new(bytes).as_val().ok()).collect();
		let hashes: Vec<_> = txs.iter().map(|tx| tx.hash()).collect();
		self.notify(|notify| {
			notify.transactions_received(hashes.clone(), peer_id);
		});
		let results = self.importer.miner.import_external_transactions(self, txs);
		results.len()
	}

	/// Get shared miner reference.
	pub fn miner(&self) -> Arc<Miner> {
		self.importer.miner.clone()
	}

	/// Replace io channel. Useful for testing.
	pub fn set_io_channel(&self, io_channel: IoChannel<ClientIoMessage>) {
		*self.io_channel.lock() = io_channel;
	}

	/// Get io channel
	pub fn get_io_channel(&self) -> IoChannel<ClientIoMessage> {
		self.io_channel.lock().clone()
	}

	/// Sets handler for private messages
	pub fn set_private_notify(&self, notify: Arc<PrivateNotify>) {
		*self.private_notify.write() = Some(Arc::downgrade(&notify));
	}

	/// Handle private message from IO
	pub fn handle_private_message(&self) -> Result<(), TransactionImportError> {
		if let Some(ref notify) = *self.private_notify.read() {
			if let Some(handler) = notify.upgrade() {
				return handler.private_transaction_queued();
			}
		}
		Ok(())
	}

	/// Get a copy of the best block's state.
	pub fn latest_state(&self) -> State<StateDB> {
		let header = self.best_block_header();
		State::from_existing(
			self.state_db.read().boxed_clone_canon(&header.hash()),
			header.state_root(),
			self.engine.account_start_nonce(header.number()),
			self.factories.clone()
		)
		.expect("State root of best block header always valid.")
	}

	/// Attempt to get a copy of a specific block's final state.
	///
	/// This will not fail if given BlockId::Latest.
	/// Otherwise, this can fail (but may not) if the DB prunes state or the block
	/// is unknown.
	pub fn state_at(&self, id: BlockId) -> Option<State<StateDB>> {
		// fast path for latest state.
		match id.clone() {
			BlockId::Latest => return Some(self.latest_state()),
			_ => {},
		}

		let block_number = match self.block_number(id) {
			Some(num) => num,
			None => return None,
		};

		self.block_header(id).and_then(|header| {
			let db = self.state_db.read().boxed_clone();

			// early exit for pruned blocks
			if db.is_pruned() && self.pruning_info().earliest_state > block_number {
				return None;
			}

			let root = header.state_root();
			State::from_existing(db, root, self.engine.account_start_nonce(block_number), self.factories.clone()).ok()
		})
	}

	/// Attempt to get a copy of a specific block's beginning state.
	///
	/// This will not fail if given BlockId::Latest.
	/// Otherwise, this can fail (but may not) if the DB prunes state.
	pub fn state_at_beginning(&self, id: BlockId) -> Option<State<StateDB>> {
		match self.block_number(id) {
			None | Some(0) => None,
			Some(n) => self.state_at(BlockId::Number(n - 1)),
		}
	}

	/// Get a copy of the best block's state.
	pub fn state(&self) -> Box<StateInfo> {
		Box::new(self.latest_state()) as Box<_>
	}

	/// Get info on the cache.
	pub fn blockchain_cache_info(&self) -> BlockChainCacheSize {
		self.chain.read().cache_size()
	}

	/// Get the report.
	pub fn report(&self) -> ClientReport {
		let mut report = self.report.read().clone();
		report.state_db_mem = self.state_db.read().mem_used();
		report
	}

	/// Tick the client.
	// TODO: manage by real events.
	pub fn tick(&self, prevent_sleep: bool) {
		self.check_garbage();
		if !prevent_sleep {
			self.check_snooze();
		}
	}

	fn check_garbage(&self) {
		self.chain.read().collect_garbage();
		self.importer.block_queue.collect_garbage();
		self.tracedb.read().collect_garbage();
	}

	fn check_snooze(&self) {
		let mode = self.mode.lock().clone();
		match mode {
			Mode::Dark(timeout) => {
				let mut ss = self.sleep_state.lock();
				if let Some(t) = ss.last_activity {
					if Instant::now() > t + timeout {
						self.sleep();
						ss.last_activity = None;
					}
				}
			}
			Mode::Passive(timeout, wakeup_after) => {
				let mut ss = self.sleep_state.lock();
				let now = Instant::now();
				if let Some(t) = ss.last_activity {
					if now > t + timeout {
						self.sleep();
						ss.last_activity = None;
						ss.last_autosleep = Some(now);
					}
				}
				if let Some(t) = ss.last_autosleep {
					if now > t + wakeup_after {
						self.wake_up();
						ss.last_activity = Some(now);
						ss.last_autosleep = None;
					}
				}
			}
			_ => {}
		}
	}

	/// Take a snapshot at the given block.
	/// If the ID given is "latest", this will default to 1000 blocks behind.
	pub fn take_snapshot<W: snapshot_io::SnapshotWriter + Send>(&self, writer: W, at: BlockId, p: &snapshot::Progress) -> Result<(), EthcoreError> {
		let db = self.state_db.read().journal_db().boxed_clone();
		let best_block_number = self.chain_info().best_block_number;
		let block_number = self.block_number(at).ok_or(snapshot::Error::InvalidStartingBlock(at))?;

		if db.is_pruned() && self.pruning_info().earliest_state > block_number {
			return Err(snapshot::Error::OldBlockPrunedDB.into());
		}

		let history = ::std::cmp::min(self.history, 1000);

		let start_hash = match at {
			BlockId::Latest => {
				let start_num = match db.earliest_era() {
					Some(era) => ::std::cmp::max(era, best_block_number.saturating_sub(history)),
					None => best_block_number.saturating_sub(history),
				};

				match self.block_hash(BlockId::Number(start_num)) {
					Some(h) => h,
					None => return Err(snapshot::Error::InvalidStartingBlock(at).into()),
				}
			}
			_ => match self.block_hash(at) {
				Some(hash) => hash,
				None => return Err(snapshot::Error::InvalidStartingBlock(at).into()),
			},
		};

		snapshot::take_snapshot(&*self.engine, &self.chain.read(), start_hash, db.as_hashdb(), writer, p)?;

		Ok(())
	}

	/// Ask the client what the history parameter is.
	pub fn pruning_history(&self) -> u64 {
		self.history
	}

	fn block_hash(chain: &BlockChain, id: BlockId) -> Option<H256> {
		match id {
			BlockId::Hash(hash) => Some(hash),
			BlockId::Number(number) => chain.block_hash(number),
			BlockId::Earliest => chain.block_hash(0),
			BlockId::Latest => Some(chain.best_block_hash()),
		}
	}

	fn transaction_address(&self, id: TransactionId) -> Option<TransactionAddress> {
		match id {
			TransactionId::Hash(ref hash) => self.chain.read().transaction_address(hash),
			TransactionId::Location(id, index) => Self::block_hash(&self.chain.read(), id).map(|hash| TransactionAddress {
				block_hash: hash,
				index: index,
			})
		}
	}

	fn wake_up(&self) {
		if !self.liveness.load(AtomicOrdering::Relaxed) {
			self.liveness.store(true, AtomicOrdering::Relaxed);
			self.notify(|n| n.start());
			info!(target: "mode", "wake_up: Waking.");
		}
	}

	fn sleep(&self) {
		if self.liveness.load(AtomicOrdering::Relaxed) {
			// only sleep if the import queue is mostly empty.
			if self.queue_info().total_queue_size() <= MAX_QUEUE_SIZE_TO_SLEEP_ON {
				self.liveness.store(false, AtomicOrdering::Relaxed);
				self.notify(|n| n.stop());
				info!(target: "mode", "sleep: Sleeping.");
			} else {
				info!(target: "mode", "sleep: Cannot sleep - syncing ongoing.");
				// TODO: Consider uncommenting.
				//(*self.sleep_state.lock()).last_activity = Some(Instant::now());
			}
		}
	}

	// transaction for calling contracts from services like engine.
	// from the null sender, with 50M gas.
	fn contract_call_tx(&self, block_id: BlockId, address: Address, data: Bytes) -> SignedTransaction {
		let from = Address::default();
		Transaction {
			nonce: self.nonce(&from, block_id).unwrap_or_else(|| self.engine.account_start_nonce(0)),
			action: Action::Call(address),
			gas: U256::from(50_000_000),
			gas_price: U256::default(),
			value: U256::default(),
			data: data,
		}.fake_sign(from)
	}

	fn do_virtual_call(
		machine: &::machine::EthereumMachine,
		env_info: &EnvInfo,
		state: &mut State<StateDB>,
		t: &SignedTransaction,
		analytics: CallAnalytics,
	) -> Result<Executed, CallError> {
		fn call<V, T>(
			state: &mut State<StateDB>,
			env_info: &EnvInfo,
			machine: &::machine::EthereumMachine,
			state_diff: bool,
			transaction: &SignedTransaction,
			options: TransactOptions<T, V>,
		) -> Result<Executed<T::Output, V::Output>, CallError> where
			T: trace::Tracer,
			V: trace::VMTracer,
		{
			let options = options
				.dont_check_nonce()
				.save_output_from_contract();
			let original_state = if state_diff { Some(state.clone()) } else { None };

			let mut ret = Executive::new(state, env_info, machine).transact_virtual(transaction, options)?;

			if let Some(original) = original_state {
				ret.state_diff = Some(state.diff_from(original).map_err(ExecutionError::from)?);
			}
			Ok(ret)
		}

		let state_diff = analytics.state_diffing;

		match (analytics.transaction_tracing, analytics.vm_tracing) {
			(true, true) => call(state, env_info, machine, state_diff, t, TransactOptions::with_tracing_and_vm_tracing()),
			(true, false) => call(state, env_info, machine, state_diff, t, TransactOptions::with_tracing()),
			(false, true) => call(state, env_info, machine, state_diff, t, TransactOptions::with_vm_tracing()),
			(false, false) => call(state, env_info, machine, state_diff, t, TransactOptions::with_no_tracing()),
		}
	}

	fn block_number_ref(&self, id: &BlockId) -> Option<BlockNumber> {
		match *id {
			BlockId::Number(number) => Some(number),
			BlockId::Hash(ref hash) => self.chain.read().block_number(hash),
			BlockId::Earliest => Some(0),
			BlockId::Latest => Some(self.chain.read().best_block_number()),
		}
	}
}

impl snapshot::DatabaseRestore for Client {
	/// Restart the client with a new backend
	fn restore_db(&self, new_db: &str) -> Result<(), EthcoreError> {
		trace!(target: "snapshot", "Replacing client database with {:?}", new_db);

		let _import_lock = self.importer.import_lock.lock();
		let mut state_db = self.state_db.write();
		let mut chain = self.chain.write();
		let mut tracedb = self.tracedb.write();
		self.importer.miner.clear();
		let db = self.db.write();
		db.restore(new_db)?;

		let cache_size = state_db.cache_size();
		*state_db = StateDB::new(journaldb::new(db.clone(), self.pruning, ::db::COL_STATE), cache_size);
		*chain = Arc::new(BlockChain::new(self.config.blockchain.clone(), &[], db.clone()));
		*tracedb = TraceDB::new(self.config.tracing.clone(), db.clone(), chain.clone());
		Ok(())
	}
}

impl Nonce for Client {
	fn nonce(&self, address: &Address, id: BlockId) -> Option<U256> {
		self.state_at(id).and_then(|s| s.nonce(address).ok())
	}
}

impl Balance for Client {
	fn balance(&self, address: &Address, state: StateOrBlock) -> Option<U256> {
		match state {
			StateOrBlock::State(s) => s.balance(address).ok(),
			StateOrBlock::Block(id) => self.state_at(id).and_then(|s| s.balance(address).ok())
		}
	}
}

impl AccountData for Client {}

impl ChainInfo for Client {
	fn chain_info(&self) -> BlockChainInfo {
		let mut chain_info = self.chain.read().chain_info();
		chain_info.pending_total_difficulty = chain_info.total_difficulty + self.importer.block_queue.total_difficulty();
		chain_info
	}
}

impl BlockInfo for Client {
	fn block_header(&self, id: BlockId) -> Option<::encoded::Header> {
		let chain = self.chain.read();

		Self::block_hash(&chain, id).and_then(|hash| chain.block_header_data(&hash))
	}

	fn best_block_header(&self) -> encoded::Header {
		self.chain.read().best_block_header()
	}

	fn block(&self, id: BlockId) -> Option<encoded::Block> {
		let chain = self.chain.read();

		Self::block_hash(&chain, id).and_then(|hash| {
			chain.block(&hash)
		})
	}

	fn code_hash(&self, address: &Address, id: BlockId) -> Option<H256> {
		self.state_at(id).and_then(|s| s.code_hash(address).ok())
	}
}

impl TransactionInfo for Client {
	fn transaction_block(&self, id: TransactionId) -> Option<H256> {
		self.transaction_address(id).map(|addr| addr.block_hash)
	}
}

impl BlockChainTrait for Client {}

impl RegistryInfo for Client {
	fn registry_address(&self, name: String, block: BlockId) -> Option<Address> {
		let address = self.registrar_address?;

		self.registrar.functions()
			.get_address()
			.call(keccak(name.as_bytes()), "A", &|data| self.call_contract(block, address, data))
			.ok()
			.and_then(|a| if a.is_zero() {
				None
			} else {
				Some(a)
			})
	}
}

impl CallContract for Client {
	fn call_contract(&self, block_id: BlockId, address: Address, data: Bytes) -> Result<Bytes, String> {
		let state_pruned = || CallError::StatePruned.to_string();
		let state = &mut self.state_at(block_id).ok_or_else(&state_pruned)?;
		let header = self.block_header(block_id).ok_or_else(&state_pruned)?;

		let transaction = self.contract_call_tx(block_id, address, data);

		self.call(&transaction, Default::default(), state, &header.decode())
			.map_err(|e| format!("{:?}", e))
			.map(|executed| executed.output)
	}
}

impl ImportBlock for Client {
	fn import_block(&self, bytes: Bytes) -> Result<H256, BlockImportError> {
		use verification::queue::kind::BlockLike;
		use verification::queue::kind::blocks::Unverified;

		// create unverified block here so the `keccak` calculation can be cached.
		let unverified = Unverified::new(bytes);

		{
			if self.chain.read().is_known(&unverified.hash()) {
				return Err(BlockImportError::Import(ImportError::AlreadyInChain));
			}
			let status = self.block_status(BlockId::Hash(unverified.parent_hash()));
			if status == BlockStatus::Unknown || status == BlockStatus::Pending {
				return Err(BlockImportError::Block(BlockError::UnknownParent(unverified.parent_hash())));
			}
		}
		Ok(self.importer.block_queue.import(unverified)?)
	}

	fn import_block_with_receipts(&self, block_bytes: Bytes, receipts_bytes: Bytes) -> Result<H256, BlockImportError> {
		{
			// check block order
			let header = BlockView::new(&block_bytes).header_view();
			if self.chain.read().is_known(&header.hash()) {
				return Err(BlockImportError::Import(ImportError::AlreadyInChain));
			}
			let status = self.block_status(BlockId::Hash(header.parent_hash()));
			if  status == BlockStatus::Unknown || status == BlockStatus::Pending {
				return Err(BlockImportError::Block(BlockError::UnknownParent(header.parent_hash())));
			}
		}

		self.importer.import_old_block(block_bytes, receipts_bytes, &**self.db.read(), &*self.chain.read()).map_err(Into::into)
	}
}

impl StateClient for Client {
	type State = State<::state_db::StateDB>;

	fn latest_state(&self) -> Self::State {
		Client::latest_state(self)
	}

	fn state_at(&self, id: BlockId) -> Option<Self::State> {
		Client::state_at(self, id)
	}
}

impl Call for Client {
	type State = State<::state_db::StateDB>;

	fn call(&self, transaction: &SignedTransaction, analytics: CallAnalytics, state: &mut Self::State, header: &Header) -> Result<Executed, CallError> {
		let env_info = EnvInfo {
			number: header.number(),
			author: header.author().clone(),
			timestamp: header.timestamp(),
			difficulty: header.difficulty().clone(),
			last_hashes: self.build_last_hashes(header.parent_hash()),
			gas_used: U256::default(),
			gas_limit: U256::max_value(),
		};
		let machine = self.engine.machine();

		Self::do_virtual_call(&machine, &env_info, state, transaction, analytics)
	}

	fn call_many(&self, transactions: &[(SignedTransaction, CallAnalytics)], state: &mut Self::State, header: &Header) -> Result<Vec<Executed>, CallError> {
		let mut env_info = EnvInfo {
			number: header.number(),
			author: header.author().clone(),
			timestamp: header.timestamp(),
			difficulty: header.difficulty().clone(),
			last_hashes: self.build_last_hashes(header.parent_hash()),
			gas_used: U256::default(),
			gas_limit: U256::max_value(),
		};

		let mut results = Vec::with_capacity(transactions.len());
		let machine = self.engine.machine();

		for &(ref t, analytics) in transactions {
			let ret = Self::do_virtual_call(machine, &env_info, state, t, analytics)?;
			env_info.gas_used = ret.cumulative_gas_used;
			results.push(ret);
		}

		Ok(results)
	}

	fn estimate_gas(&self, t: &SignedTransaction, state: &Self::State, header: &Header) -> Result<U256, CallError> {
		let (mut upper, max_upper, env_info)  = {
			let init = *header.gas_limit();
			let max = init * U256::from(10);

			let env_info = EnvInfo {
				number: header.number(),
				author: header.author().clone(),
				timestamp: header.timestamp(),
				difficulty: header.difficulty().clone(),
				last_hashes: self.build_last_hashes(header.parent_hash()),
				gas_used: U256::default(),
				gas_limit: max,
			};

			(init, max, env_info)
		};

		let sender = t.sender();
		let options = || TransactOptions::with_tracing().dont_check_nonce();

		let cond = |gas| {
			let mut tx = t.as_unsigned().clone();
			tx.gas = gas;
			let tx = tx.fake_sign(sender);

			let mut clone = state.clone();
			Ok(Executive::new(&mut clone, &env_info, self.engine.machine())
				.transact_virtual(&tx, options())
				.map(|r| r.exception.is_none())
				.unwrap_or(false))
		};

		if !cond(upper)? {
			upper = max_upper;
			if !cond(upper)? {
				trace!(target: "estimate_gas", "estimate_gas failed with {}", upper);
				let err = ExecutionError::Internal(format!("Requires higher than upper limit of {}", upper));
				return Err(err.into())
			}
		}
		let lower = t.gas_required(&self.engine.schedule(env_info.number)).into();
		if cond(lower)? {
			trace!(target: "estimate_gas", "estimate_gas succeeded with {}", lower);
			return Ok(lower)
		}

		/// Find transition point between `lower` and `upper` where `cond` changes from `false` to `true`.
		/// Returns the lowest value between `lower` and `upper` for which `cond` returns true.
		/// We assert: `cond(lower) = false`, `cond(upper) = true`
		fn binary_chop<F, E>(mut lower: U256, mut upper: U256, mut cond: F) -> Result<U256, E>
			where F: FnMut(U256) -> Result<bool, E>
		{
			while upper - lower > 1.into() {
				let mid = (lower + upper) / 2.into();
				trace!(target: "estimate_gas", "{} .. {} .. {}", lower, mid, upper);
				let c = cond(mid)?;
				match c {
					true => upper = mid,
					false => lower = mid,
				};
				trace!(target: "estimate_gas", "{} => {} .. {}", c, lower, upper);
			}
			Ok(upper)
		}

		// binary chop to non-excepting call with gas somewhere between 21000 and block gas limit
		trace!(target: "estimate_gas", "estimate_gas chopping {} .. {}", lower, upper);
		binary_chop(lower, upper, cond)
	}
}

impl EngineInfo for Client {
	fn engine(&self) -> &EthEngine {
		Client::engine(self)
	}
}

impl BlockChainClient for Client {
	fn replay(&self, id: TransactionId, analytics: CallAnalytics) -> Result<Executed, CallError> {
		let address = self.transaction_address(id).ok_or(CallError::TransactionNotFound)?;
		let block = BlockId::Hash(address.block_hash);

		const PROOF: &'static str = "The transaction address contains a valid index within block; qed";
		Ok(self.replay_block_transactions(block, analytics)?.nth(address.index).expect(PROOF))
	}

	fn replay_block_transactions(&self, block: BlockId, analytics: CallAnalytics) -> Result<Box<Iterator<Item = Executed>>, CallError> {
		let mut env_info = self.env_info(block).ok_or(CallError::StatePruned)?;
		let body = self.block_body(block).ok_or(CallError::StatePruned)?;
		let mut state = self.state_at_beginning(block).ok_or(CallError::StatePruned)?;
		let txs = body.transactions();
		let engine = self.engine.clone();

		const PROOF: &'static str = "Transactions fetched from blockchain; blockchain transactions are valid; qed";
		const EXECUTE_PROOF: &'static str = "Transaction replayed; qed";

		Ok(Box::new(txs.into_iter()
			.map(move |t| {
				let t = SignedTransaction::new(t).expect(PROOF);
				let machine = engine.machine();
				let x = Self::do_virtual_call(machine, &env_info, &mut state, &t, analytics).expect(EXECUTE_PROOF);
				env_info.gas_used = env_info.gas_used + x.gas_used;
				x
			})))
	}


	fn mode(&self) -> IpcMode {
		let r = self.mode.lock().clone().into();
		trace!(target: "mode", "Asked for mode = {:?}. returning {:?}", &*self.mode.lock(), r);
		r
	}

	fn disable(&self) {
		self.set_mode(IpcMode::Off);
		self.enabled.store(false, AtomicOrdering::Relaxed);
		self.clear_queue();
	}

	fn set_mode(&self, new_mode: IpcMode) {
		trace!(target: "mode", "Client::set_mode({:?})", new_mode);
		if !self.enabled.load(AtomicOrdering::Relaxed) {
			return;
		}
		{
			let mut mode = self.mode.lock();
			*mode = new_mode.clone().into();
			trace!(target: "mode", "Mode now {:?}", &*mode);
			if let Some(ref mut f) = *self.on_user_defaults_change.lock() {
				trace!(target: "mode", "Making callback...");
				f(Some((&*mode).clone()))
			}
		}
		match new_mode {
			IpcMode::Active => self.wake_up(),
			IpcMode::Off => self.sleep(),
			_ => {(*self.sleep_state.lock()).last_activity = Some(Instant::now()); }
		}
	}

	fn spec_name(&self) -> String {
		self.config.spec_name.clone()
	}

	fn set_spec_name(&self, new_spec_name: String) {
		trace!(target: "mode", "Client::set_spec_name({:?})", new_spec_name);
		if !self.enabled.load(AtomicOrdering::Relaxed) {
			return;
		}
		if let Some(ref h) = *self.exit_handler.lock() {
			(*h)(true, Some(new_spec_name));
		} else {
			warn!("Not hypervised; cannot change chain.");
		}
	}

	fn block_number(&self, id: BlockId) -> Option<BlockNumber> {
		self.block_number_ref(&id)
	}

	fn block_body(&self, id: BlockId) -> Option<encoded::Body> {
		let chain = self.chain.read();

		Self::block_hash(&chain, id).and_then(|hash| chain.block_body(&hash))
	}

	fn block_status(&self, id: BlockId) -> BlockStatus {
		let chain = self.chain.read();
		match Self::block_hash(&chain, id) {
			Some(ref hash) if chain.is_known(hash) => BlockStatus::InChain,
			Some(hash) => self.importer.block_queue.status(&hash).into(),
			None => BlockStatus::Unknown
		}
	}

	fn block_total_difficulty(&self, id: BlockId) -> Option<U256> {
		let chain = self.chain.read();

		Self::block_hash(&chain, id).and_then(|hash| chain.block_details(&hash)).map(|d| d.total_difficulty)
	}

	fn storage_root(&self, address: &Address, id: BlockId) -> Option<H256> {
		self.state_at(id).and_then(|s| s.storage_root(address).ok()).and_then(|x| x)
	}

	fn block_hash(&self, id: BlockId) -> Option<H256> {
		let chain = self.chain.read();
		Self::block_hash(&chain, id)
	}

	fn code(&self, address: &Address, state: StateOrBlock) -> Option<Option<Bytes>> {
		let result = match state {
			StateOrBlock::State(s) => s.code(address).ok(),
			StateOrBlock::Block(id) => self.state_at(id).and_then(|s| s.code(address).ok())
		};

		// Converting from `Option<Option<Arc<Bytes>>>` to `Option<Option<Bytes>>`
		result.map(|c| c.map(|c| (&*c).clone()))
	}

	fn storage_at(&self, address: &Address, position: &H256, state: StateOrBlock) -> Option<H256> {
		match state {
			StateOrBlock::State(s) => s.storage_at(address, position).ok(),
			StateOrBlock::Block(id) => self.state_at(id).and_then(|s| s.storage_at(address, position).ok())
		}
	}

	fn list_accounts(&self, id: BlockId, after: Option<&Address>, count: u64) -> Option<Vec<Address>> {
		if !self.factories.trie.is_fat() {
			trace!(target: "fatdb", "list_accounts: Not a fat DB");
			return None;
		}

		let state = match self.state_at(id) {
			Some(state) => state,
			_ => return None,
		};

		let (root, db) = state.drop();
		let trie = match self.factories.trie.readonly(db.as_hashdb(), &root) {
			Ok(trie) => trie,
			_ => {
				trace!(target: "fatdb", "list_accounts: Couldn't open the DB");
				return None;
			}
		};

		let mut iter = match trie.iter() {
			Ok(iter) => iter,
			_ => return None,
		};

		if let Some(after) = after {
			if let Err(e) = iter.seek(after) {
				trace!(target: "fatdb", "list_accounts: Couldn't seek the DB: {:?}", e);
			}
		}

		let accounts = iter.filter_map(|item| {
			item.ok().map(|(addr, _)| Address::from_slice(&addr))
		}).take(count as usize).collect();

		Some(accounts)
	}

	fn list_storage(&self, id: BlockId, account: &Address, after: Option<&H256>, count: u64) -> Option<Vec<H256>> {
		if !self.factories.trie.is_fat() {
			trace!(target: "fatdb", "list_stroage: Not a fat DB");
			return None;
		}

		let state = match self.state_at(id) {
			Some(state) => state,
			_ => return None,
		};

		let root = match state.storage_root(account) {
			Ok(Some(root)) => root,
			_ => return None,
		};

		let (_, db) = state.drop();
		let account_db = self.factories.accountdb.readonly(db.as_hashdb(), keccak(account));
		let trie = match self.factories.trie.readonly(account_db.as_hashdb(), &root) {
			Ok(trie) => trie,
			_ => {
				trace!(target: "fatdb", "list_storage: Couldn't open the DB");
				return None;
			}
		};

		let mut iter = match trie.iter() {
			Ok(iter) => iter,
			_ => return None,
		};

		if let Some(after) = after {
			if let Err(e) = iter.seek(after) {
				trace!(target: "fatdb", "list_accounts: Couldn't seek the DB: {:?}", e);
			}
		}

		let keys = iter.filter_map(|item| {
			item.ok().map(|(key, _)| H256::from_slice(&key))
		}).take(count as usize).collect();

		Some(keys)
	}

	fn transaction(&self, id: TransactionId) -> Option<LocalizedTransaction> {
		self.transaction_address(id).and_then(|address| self.chain.read().transaction(&address))
	}

	fn uncle(&self, id: UncleId) -> Option<encoded::Header> {
		let index = id.position;
		self.block_body(id.block).and_then(|body| body.view().uncle_rlp_at(index))
			.map(encoded::Header::new)
	}

	fn transaction_receipt(&self, id: TransactionId) -> Option<LocalizedReceipt> {
		let chain = self.chain.read();
		self.transaction_address(id)
			.and_then(|address| chain.block_number(&address.block_hash).and_then(|block_number| {
				let transaction = chain.block_body(&address.block_hash)
					.and_then(|body| body.view().localized_transaction_at(&address.block_hash, block_number, address.index));

				let previous_receipts = (0..address.index + 1)
					.map(|index| {
						let mut address = address.clone();
						address.index = index;
						chain.transaction_receipt(&address)
					})
					.collect();
				match (transaction, previous_receipts) {
					(Some(transaction), Some(previous_receipts)) => {
						Some(transaction_receipt(self.engine().machine(), transaction, previous_receipts))
					},
					_ => None,
				}
			}))
	}

	fn tree_route(&self, from: &H256, to: &H256) -> Option<TreeRoute> {
		let chain = self.chain.read();
		match chain.is_known(from) && chain.is_known(to) {
			true => chain.tree_route(from.clone(), to.clone()),
			false => None
		}
	}

	fn find_uncles(&self, hash: &H256) -> Option<Vec<H256>> {
		self.chain.read().find_uncle_hashes(hash, self.engine.maximum_uncle_age())
	}

	fn state_data(&self, hash: &H256) -> Option<Bytes> {
		self.state_db.read().journal_db().state(hash)
	}

	fn block_receipts(&self, hash: &H256) -> Option<Bytes> {
		self.chain.read().block_receipts(hash).map(|receipts| ::rlp::encode(&receipts).into_vec())
	}

	fn queue_info(&self) -> BlockQueueInfo {
		self.importer.block_queue.queue_info()
	}

	fn clear_queue(&self) {
		self.importer.block_queue.clear();
	}

	fn additional_params(&self) -> BTreeMap<String, String> {
		self.engine.additional_params().into_iter().collect()
	}

	fn logs(&self, filter: Filter) -> Vec<LocalizedLogEntry> {
		let (from, to) = match (self.block_number_ref(&filter.from_block), self.block_number_ref(&filter.to_block)) {
			(Some(from), Some(to)) => (from, to),
			_ => return Vec::new(),
		};

		let chain = self.chain.read();
		let blocks = filter.bloom_possibilities().iter()
			.map(move |bloom| {
				chain.blocks_with_bloom(bloom, from, to)
			})
			.flat_map(|m| m)
			// remove duplicate elements
			.collect::<HashSet<u64>>()
			.into_iter()
			.collect::<Vec<u64>>();

		self.chain.read().logs(blocks, |entry| filter.matches(entry), filter.limit)
	}

	fn filter_traces(&self, filter: TraceFilter) -> Option<Vec<LocalizedTrace>> {
		let start = self.block_number(filter.range.start)?;
		let end = self.block_number(filter.range.end)?;

		let db_filter = trace::Filter {
			range: start as usize..end as usize,
			from_address: filter.from_address.into(),
			to_address: filter.to_address.into(),
		};

		let traces = self.tracedb.read()
			.filter(&db_filter)
			.into_iter()
			.skip(filter.after.unwrap_or(0))
			.take(filter.count.unwrap_or(usize::max_value()))
			.collect();
		Some(traces)
	}

	fn trace(&self, trace: TraceId) -> Option<LocalizedTrace> {
		let trace_address = trace.address;
		self.transaction_address(trace.transaction)
			.and_then(|tx_address| {
				self.block_number(BlockId::Hash(tx_address.block_hash))
					.and_then(|number| self.tracedb.read().trace(number, tx_address.index, trace_address))
			})
	}

	fn transaction_traces(&self, transaction: TransactionId) -> Option<Vec<LocalizedTrace>> {
		self.transaction_address(transaction)
			.and_then(|tx_address| {
				self.block_number(BlockId::Hash(tx_address.block_hash))
					.and_then(|number| self.tracedb.read().transaction_traces(number, tx_address.index))
			})
	}

	fn block_traces(&self, block: BlockId) -> Option<Vec<LocalizedTrace>> {
		self.block_number(block)
			.and_then(|number| self.tracedb.read().block_traces(number))
	}

	fn last_hashes(&self) -> LastHashes {
		(*self.build_last_hashes(&self.chain.read().best_block_hash())).clone()
	}

	fn queue_transactions(&self, transactions: Vec<Bytes>, peer_id: usize) {
		let queue_size = self.queue_transactions.load(AtomicOrdering::Relaxed);
		trace!(target: "external_tx", "Queue size: {}", queue_size);
		if queue_size > MAX_TX_QUEUE_SIZE {
			debug!("Ignoring {} transactions: queue is full", transactions.len());
		} else {
			let len = transactions.len();
			match self.io_channel.lock().send(ClientIoMessage::NewTransactions(transactions, peer_id)) {
				Ok(_) => {
					self.queue_transactions.fetch_add(len, AtomicOrdering::SeqCst);
				}
				Err(e) => {
					debug!("Ignoring {} transactions: error queueing: {}", len, e);
				}
			}
		}
	}

	fn ready_transactions(&self) -> Vec<PendingTransaction> {
		let (number, timestamp) = {
			let chain = self.chain.read();
			(chain.best_block_number(), chain.best_block_timestamp())
		};
		self.importer.miner.ready_transactions(number, timestamp)
	}

	fn queue_consensus_message(&self, message: Bytes) {
		let channel = self.io_channel.lock().clone();
		if let Err(e) = channel.send(ClientIoMessage::NewMessage(message)) {
			debug!("Ignoring the message, error queueing: {}", e);
		}
	}

	fn signing_chain_id(&self) -> Option<u64> {
		self.engine.signing_chain_id(&self.latest_env_info())
	}

	fn block_extra_info(&self, id: BlockId) -> Option<BTreeMap<String, String>> {
		self.block_header(id)
			.map(|header| self.engine.extra_info(&header.decode()))
	}

	fn uncle_extra_info(&self, id: UncleId) -> Option<BTreeMap<String, String>> {
		self.uncle(id)
			.map(|header| self.engine.extra_info(&header.decode()))
	}

	fn pruning_info(&self) -> PruningInfo {
		PruningInfo {
			earliest_chain: self.chain.read().first_block_number().unwrap_or(1),
			earliest_state: self.state_db.read().journal_db().earliest_era().unwrap_or(0),
		}
	}

	fn transact_contract(&self, address: Address, data: Bytes) -> Result<transaction::ImportResult, EthcoreError> {
		let transaction = Transaction {
			nonce: self.latest_nonce(&self.importer.miner.author()),
			action: Action::Call(address),
			gas: self.importer.miner.gas_floor_target(),
			gas_price: self.importer.miner.sensible_gas_price(),
			value: U256::zero(),
			data: data,
		};
		let chain_id = self.engine.signing_chain_id(&self.latest_env_info());
		let signature = self.engine.sign(transaction.hash(chain_id))?;
		let signed = SignedTransaction::new(transaction.with_signature(signature, chain_id))?;
		self.importer.miner.import_own_transaction(self, signed.into())
	}

	fn registrar_address(&self) -> Option<Address> {
		self.registrar_address.clone()
	}

	fn eip86_transition(&self) -> u64 {
		self.engine().params().eip86_transition
	}
}

impl ReopenBlock for Client {
	fn reopen_block(&self, block: ClosedBlock) -> OpenBlock {
		let engine = &*self.engine;
		let mut block = block.reopen(engine);
		let max_uncles = engine.maximum_uncle_count(block.header().number());
		if block.uncles().len() < max_uncles {
			let chain = self.chain.read();
			let h = chain.best_block_hash();
			// Add new uncles
			let uncles = chain
				.find_uncle_hashes(&h, engine.maximum_uncle_age())
				.unwrap_or_else(Vec::new);

			for h in uncles {
				if !block.uncles().iter().any(|header| header.hash() == h) {
					let uncle = chain.block_header(&h).expect("find_uncle_hashes only returns hashes for existing headers; qed");
					block.push_uncle(uncle).expect("pushing up to maximum_uncle_count;
												push_uncle is not ok only if more than maximum_uncle_count is pushed;
												so all push_uncle are Ok;
												qed");
					if block.uncles().len() >= max_uncles { break }
				}
			}

		}
		block
	}
}

impl PrepareOpenBlock for Client {
	fn prepare_open_block(&self, author: Address, gas_range_target: (U256, U256), extra_data: Bytes) -> OpenBlock {
		let engine = &*self.engine;
		let chain = self.chain.read();
		let h = chain.best_block_hash();
		let best_header = &chain.block_header(&h)
			.expect("h is best block hash: so its header must exist: qed");

		let is_epoch_begin = chain.epoch_transition(best_header.number(), h).is_some();
		let mut open_block = OpenBlock::new(
			engine,
			self.factories.clone(),
			self.tracedb.read().tracing_enabled(),
			self.state_db.read().boxed_clone_canon(&h),
			best_header,
			self.build_last_hashes(&h),
			author,
			gas_range_target,
			extra_data,
			is_epoch_begin,
		).expect("OpenBlock::new only fails if parent state root invalid; state root of best block's header is never invalid; qed");

		// Add uncles
		chain
			.find_uncle_headers(&h, engine.maximum_uncle_age())
			.unwrap_or_else(Vec::new)
			.into_iter()
			.take(engine.maximum_uncle_count(open_block.header().number()))
			.foreach(|h| {
				open_block.push_uncle(h).expect("pushing maximum_uncle_count;
												open_block was just created;
												push_uncle is not ok only if more than maximum_uncle_count is pushed;
												so all push_uncle are Ok;
												qed");
			});

		open_block
	}
}

impl BlockProducer for Client {}

impl ScheduleInfo for Client {
	fn latest_schedule(&self) -> Schedule {
		self.engine.schedule(self.latest_env_info().number)
	}
}

impl ImportSealedBlock for Client {
	fn import_sealed_block(&self, block: SealedBlock) -> ImportResult {
		let h = block.header().hash();
		let start = precise_time_ns();
		let route = {
			// scope for self.import_lock
			let _import_lock = self.importer.import_lock.lock();
			trace_time!("import_sealed_block");

			let number = block.header().number();
			let block_data = block.rlp_bytes();
			let header = block.header().clone();

			let route = self.importer.commit_block(block, &header, &block_data, self);
			trace!(target: "client", "Imported sealed block #{} ({})", number, h);
			self.state_db.write().sync_cache(&route.enacted, &route.retracted, false);
			route
		};
		let (enacted, retracted) = self.importer.calculate_enacted_retracted(&[route]);
		self.importer.miner.chain_new_blocks(self, &[h.clone()], &[], &enacted, &retracted);
		self.notify(|notify| {
			notify.new_blocks(
				vec![h.clone()],
				vec![],
				enacted.clone(),
				retracted.clone(),
				vec![h.clone()],
				vec![],
				precise_time_ns() - start,
			);
		});
		self.db.read().flush().expect("DB flush failed.");
		Ok(h)
	}
}

impl BroadcastProposalBlock for Client {
	fn broadcast_proposal_block(&self, block: SealedBlock) {
		self.notify(|notify| {
			notify.new_blocks(
				vec![],
				vec![],
				vec![],
				vec![],
				vec![],
				vec![block.rlp_bytes()],
				0,
			);
		});
	}
}

impl SealedBlockImporter for Client {}

impl MiningBlockChainClient for Client {
	fn vm_factory(&self) -> &VmFactory {
		&self.factories.vm
	}
}

impl super::traits::EngineClient for Client {
	fn update_sealing(&self) {
		self.importer.miner.update_sealing(self)
	}

	fn submit_seal(&self, block_hash: H256, seal: Vec<Bytes>) {
		if self.importer.miner.submit_seal(self, block_hash, seal).is_err() {
			warn!(target: "poa", "Wrong internal seal submission!")
		}
	}

	fn broadcast_consensus_message(&self, message: Bytes) {
		self.notify(|notify| notify.broadcast(ChainMessageType::Consensus, message.clone()));
	}

	fn epoch_transition_for(&self, parent_hash: H256) -> Option<::engines::EpochTransition> {
		self.chain.read().epoch_transition_for(parent_hash)
	}

	fn as_full_client(&self) -> Option<&BlockChainClient> { Some(self) }

	fn block_number(&self, id: BlockId) -> Option<BlockNumber> {
		BlockChainClient::block_number(self, id)
	}

	fn block_header(&self, id: BlockId) -> Option<::encoded::Header> {
		BlockChainClient::block_header(self, id)
	}
}

impl ProvingBlockChainClient for Client {
	fn prove_storage(&self, key1: H256, key2: H256, id: BlockId) -> Option<(Vec<Bytes>, H256)> {
		self.state_at(id)
			.and_then(move |state| state.prove_storage(key1, key2).ok())
	}

	fn prove_account(&self, key1: H256, id: BlockId) -> Option<(Vec<Bytes>, ::types::basic_account::BasicAccount)> {
		self.state_at(id)
			.and_then(move |state| state.prove_account(key1).ok())
	}

	fn prove_transaction(&self, transaction: SignedTransaction, id: BlockId) -> Option<(Bytes, Vec<DBValue>)> {
		let (header, mut env_info) = match (self.block_header(id), self.env_info(id)) {
			(Some(s), Some(e)) => (s, e),
			_ => return None,
		};

		env_info.gas_limit = transaction.gas.clone();
		let mut jdb = self.state_db.read().journal_db().boxed_clone();

		state::prove_transaction(
			jdb.as_hashdb_mut(),
			header.state_root().clone(),
			&transaction,
			self.engine.machine(),
			&env_info,
			self.factories.clone(),
			false,
		)
	}


	fn epoch_signal(&self, hash: H256) -> Option<Vec<u8>> {
		// pending transitions are never deleted, and do not contain
		// finality proofs by definition.
		self.chain.read().get_pending_transition(hash).map(|pending| pending.proof)
	}
}

impl Drop for Client {
	fn drop(&mut self) {
		self.engine.stop();
	}
}

/// Returns `LocalizedReceipt` given `LocalizedTransaction`
/// and a vector of receipts from given block up to transaction index.
fn transaction_receipt(machine: &::machine::EthereumMachine, mut tx: LocalizedTransaction, mut receipts: Vec<Receipt>) -> LocalizedReceipt {
	assert_eq!(receipts.len(), tx.transaction_index + 1, "All previous receipts are provided.");

	let sender = tx.sender();
	let receipt = receipts.pop().expect("Current receipt is provided; qed");
	let prior_gas_used = match tx.transaction_index {
		0 => 0.into(),
		i => receipts.get(i - 1).expect("All previous receipts are provided; qed").gas_used,
	};
	let no_of_logs = receipts.into_iter().map(|receipt| receipt.logs.len()).sum::<usize>();
	let transaction_hash = tx.hash();
	let block_hash = tx.block_hash;
	let block_number = tx.block_number;
	let transaction_index = tx.transaction_index;

	LocalizedReceipt {
		transaction_hash: transaction_hash,
		transaction_index: transaction_index,
		block_hash: block_hash,
		block_number: block_number,
		cumulative_gas_used: receipt.gas_used,
		gas_used: receipt.gas_used - prior_gas_used,
		contract_address: match tx.action {
			Action::Call(_) => None,
			Action::Create => Some(contract_address(machine.create_address_scheme(block_number), &sender, &tx.nonce, &tx.data).0)
		},
		logs: receipt.logs.into_iter().enumerate().map(|(i, log)| LocalizedLogEntry {
			entry: log,
			block_hash: block_hash,
			block_number: block_number,
			transaction_hash: transaction_hash,
			transaction_index: transaction_index,
			transaction_log_index: i,
			log_index: no_of_logs + i,
		}).collect(),
		log_bloom: receipt.log_bloom,
		outcome: receipt.outcome,
	}
}

#[cfg(test)]
mod tests {

	#[test]
	fn should_not_cache_details_before_commit() {
		use client::{BlockChainClient, ChainInfo};
<<<<<<< HEAD
		use test_helpers::*;
=======
		use tests::helpers::{generate_dummy_client, get_good_dummy_block_hash};
>>>>>>> de726438

		use std::thread;
		use std::time::Duration;
		use std::sync::Arc;
		use std::sync::atomic::{AtomicBool, Ordering};
		use kvdb::DBTransaction;

		let client = generate_dummy_client(0);
		let genesis = client.chain_info().best_block_hash;
		let (new_hash, new_block) = get_good_dummy_block_hash();

		let go = {
			// Separate thread uncommited transaction
			let go = Arc::new(AtomicBool::new(false));
			let go_thread = go.clone();
			let another_client = client.clone();
			thread::spawn(move || {
				let mut batch = DBTransaction::new();
				another_client.chain.read().insert_block(&mut batch, &new_block, Vec::new());
				go_thread.store(true, Ordering::SeqCst);
			});
			go
		};

		while !go.load(Ordering::SeqCst) { thread::park_timeout(Duration::from_millis(5)); }

		assert!(client.tree_route(&genesis, &new_hash).is_none());
	}

	#[test]
	fn should_return_correct_log_index() {
		use hash::keccak;
		use super::transaction_receipt;
		use ethkey::KeyPair;
		use log_entry::{LogEntry, LocalizedLogEntry};
		use receipt::{Receipt, LocalizedReceipt, TransactionOutcome};
		use transaction::{Transaction, LocalizedTransaction, Action};

		// given
		let key = KeyPair::from_secret_slice(&keccak("test")).unwrap();
		let secret = key.secret();
		let machine = ::ethereum::new_frontier_test_machine();

		let block_number = 1;
		let block_hash = 5.into();
		let state_root = 99.into();
		let gas_used = 10.into();
		let raw_tx = Transaction {
			nonce: 0.into(),
			gas_price: 0.into(),
			gas: 21000.into(),
			action: Action::Call(10.into()),
			value: 0.into(),
			data: vec![],
		};
		let tx1 = raw_tx.clone().sign(secret, None);
		let transaction = LocalizedTransaction {
			signed: tx1.clone().into(),
			block_number: block_number,
			block_hash: block_hash,
			transaction_index: 1,
			cached_sender: Some(tx1.sender()),
		};
		let logs = vec![LogEntry {
			address: 5.into(),
			topics: vec![],
			data: vec![],
		}, LogEntry {
			address: 15.into(),
			topics: vec![],
			data: vec![],
		}];
		let receipts = vec![Receipt {
			outcome: TransactionOutcome::StateRoot(state_root),
			gas_used: 5.into(),
			log_bloom: Default::default(),
			logs: vec![logs[0].clone()],
		}, Receipt {
			outcome: TransactionOutcome::StateRoot(state_root),
			gas_used: gas_used,
			log_bloom: Default::default(),
			logs: logs.clone(),
		}];

		// when
		let receipt = transaction_receipt(&machine, transaction, receipts);

		// then
		assert_eq!(receipt, LocalizedReceipt {
			transaction_hash: tx1.hash(),
			transaction_index: 1,
			block_hash: block_hash,
			block_number: block_number,
			cumulative_gas_used: gas_used,
			gas_used: gas_used - 5.into(),
			contract_address: None,
			logs: vec![LocalizedLogEntry {
				entry: logs[0].clone(),
				block_hash: block_hash,
				block_number: block_number,
				transaction_hash: tx1.hash(),
				transaction_index: 1,
				transaction_log_index: 0,
				log_index: 1,
			}, LocalizedLogEntry {
				entry: logs[1].clone(),
				block_hash: block_hash,
				block_number: block_number,
				transaction_hash: tx1.hash(),
				transaction_index: 1,
				transaction_log_index: 1,
				log_index: 2,
			}],
			log_bloom: Default::default(),
			outcome: TransactionOutcome::StateRoot(state_root),
		});
	}
}<|MERGE_RESOLUTION|>--- conflicted
+++ resolved
@@ -2239,11 +2239,7 @@
 	#[test]
 	fn should_not_cache_details_before_commit() {
 		use client::{BlockChainClient, ChainInfo};
-<<<<<<< HEAD
-		use test_helpers::*;
-=======
-		use tests::helpers::{generate_dummy_client, get_good_dummy_block_hash};
->>>>>>> de726438
+		use test_helpers::{generate_dummy_client, get_good_dummy_block_hash};
 
 		use std::thread;
 		use std::time::Duration;

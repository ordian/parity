--- conflicted
+++ resolved
@@ -149,21 +149,9 @@
 const MAX_NEW_BLOCK_AGE: BlockNumber = 20;
 // maximal packet size with transactions (cannot be greater than 16MB - protocol limitation).
 const MAX_TRANSACTION_PACKET_SIZE: usize = 8 * 1024 * 1024;
-<<<<<<< HEAD
-// Maximal number of transactions queried from miner to propagate.
-// This set is used to diff with transactions known by the peer and
-// we will send a difference of length up to `MAX_TRANSACTIONS_TO_PROPAGATE`.
-const MAX_TRANSACTIONS_TO_QUERY: usize = 4096;
-// Maximal number of transactions in sent in single packet.
-const MAX_TRANSACTIONS_TO_PROPAGATE: usize = 64;
 /// Min number of blocks to be behind for a snapshot sync
 pub(crate) const SNAPSHOT_RESTORE_THRESHOLD: BlockNumber = 30000;
 pub(crate) const SNAPSHOT_MIN_PEERS: usize = 3;
-=======
-// Min number of blocks to be behind for a snapshot sync
-const SNAPSHOT_RESTORE_THRESHOLD: BlockNumber = 30000;
-const SNAPSHOT_MIN_PEERS: usize = 3;
->>>>>>> 90d7823a
 
 pub(crate) const STATUS_PACKET: u8 = 0x00;
 const NEW_BLOCK_HASHES_PACKET: u8 = 0x01;

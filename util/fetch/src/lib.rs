// Copyright 2015-2017 Parity Technologies (UK) Ltd.
// This file is part of Parity.

// Parity is free software: you can redistribute it and/or modify
// it under the terms of the GNU General Public License as published by
// the Free Software Foundation, either version 3 of the License, or
// (at your option) any later version.

// Parity is distributed in the hope that it will be useful,
// but WITHOUT ANY WARRANTY; without even the implied warranty of
// MERCHANTABILITY or FITNESS FOR A PARTICULAR PURPOSE.  See the
// GNU General Public License for more details.

// You should have received a copy of the GNU General Public License
// along with Parity.  If not, see <http://www.gnu.org/licenses/>.

//! A service to fetch any HTTP / HTTPS content.

#![warn(missing_docs)]

#[macro_use]
extern crate log;

#[macro_use]
extern crate futures;
extern crate futures_timer;

extern crate hyper;
extern crate hyper_rustls;

extern crate tokio_core;
extern crate url;

/// Fetch client implementation.
pub mod client;

<<<<<<< HEAD
pub use self::reqwest::StatusCode;
pub use self::reqwest::mime::Mime;
pub use self::client::{Client, Fetch, Error, Response, Abort};
=======
pub use url::Url;
pub use self::client::{Client, Fetch, Error, Response, Abort, BodyReader};
>>>>>>> 06a7ca22
<|MERGE_RESOLUTION|>--- conflicted
+++ resolved
@@ -34,11 +34,6 @@
 /// Fetch client implementation.
 pub mod client;
 
-<<<<<<< HEAD
-pub use self::reqwest::StatusCode;
-pub use self::reqwest::mime::Mime;
-pub use self::client::{Client, Fetch, Error, Response, Abort};
-=======
 pub use url::Url;
 pub use self::client::{Client, Fetch, Error, Response, Abort, BodyReader};
->>>>>>> 06a7ca22
+pub use hyper::Method;

// Copyright 2015-2017 Parity Technologies (UK) Ltd.
// This file is part of Parity.

// Parity is free software: you can redistribute it and/or modify
// it under the terms of the GNU General Public License as published by
// the Free Software Foundation, either version 3 of the License, or
// (at your option) any later version.

// Parity is distributed in the hope that it will be useful,
// but WITHOUT ANY WARRANTY; without even the implied warranty of
// MERCHANTABILITY or FITNESS FOR A PARTICULAR PURPOSE.  See the
// GNU General Public License for more details.

// You should have received a copy of the GNU General Public License
// along with Parity.  If not, see <http://www.gnu.org/licenses/>.

use futures::future::{self, Loop};
use futures::sync::{mpsc, oneshot};
use futures::{self, Future, Async, Sink, Stream};
use futures_timer::FutureExt;
use hyper::header::{UserAgent, Location, ContentLength, ContentType};
use hyper::mime::Mime;
use hyper::{self, Request, Method, StatusCode};
use hyper_rustls;
use std;
use std::cmp::min;
use std::sync::Arc;
<<<<<<< HEAD
use std::sync::atomic::{self, AtomicBool};

use futures::{self, Future};
use futures_cpupool::{CpuPool, CpuFuture};
use parking_lot::RwLock;
use reqwest;
use reqwest::mime::Mime;

type BoxFuture<A, B> = Box<Future<Item = A, Error = B> + Send>;

/// Fetch methods.
#[derive(Debug, Clone, Copy, PartialEq)]
enum Method {
	/// Get.
	Get,
	/// Post.
	Post,
}

/// Fetch abort control
#[derive(Default, Debug, Clone)]
pub struct Abort(Arc<AtomicBool>);
=======
use std::sync::atomic::{AtomicBool, AtomicUsize, Ordering};
use std::sync::mpsc::RecvTimeoutError;
use std::thread;
use std::time::Duration;
use std::{io, fmt};
use tokio_core::reactor;
use url::{self, Url};

const MAX_SIZE: usize = 64 * 1024 * 1024;
const MAX_SECS: u64 = 5;
const MAX_REDR: usize = 5;

/// A handle to abort requests.
///
/// Requests are either aborted based on reaching thresholds such as
/// maximum response size, timeouts or too many redirects, or else
/// they can be aborted explicitly by the calling code.
#[derive(Clone, Debug)]
pub struct Abort {
	abort: Arc<AtomicBool>,
	size: usize,
	time: Duration,
	redir: usize,
}
>>>>>>> 06a7ca22

impl Default for Abort {
	fn default() -> Abort {
		Abort {
			abort: Arc::new(AtomicBool::new(false)),
			size: MAX_SIZE,
			time: Duration::from_secs(MAX_SECS),
			redir: MAX_REDR,
		}
	}
}

impl From<Arc<AtomicBool>> for Abort {
	fn from(a: Arc<AtomicBool>) -> Abort {
		Abort {
			abort: a,
			size: MAX_SIZE,
			time: Duration::from_secs(MAX_SECS),
			redir: MAX_REDR,
		}
	}
}

impl Abort {
	/// True if `abort` has been invoked.
	pub fn is_aborted(&self) -> bool {
		self.abort.load(Ordering::SeqCst)
	}

	/// The maximum response body size.
	pub fn max_size(&self) -> usize {
		self.size
	}

	/// The maximum total time, including redirects.
	pub fn max_duration(&self) -> Duration {
		self.time
	}

	/// The maximum number of redirects to allow.
	pub fn max_redirects(&self) -> usize {
		self.redir
	}

	/// Mark as aborted.
	pub fn abort(&self) {
		self.abort.store(true, Ordering::SeqCst)
	}

<<<<<<< HEAD
	/// Post to URL, returns the future for the result.
	/// Supports aborting the request in the middle of execution.
	fn post_with_abort(&self, url: &str, abort: Abort) -> Self::Result;

	/// Fetch URL and get a future for the result.
	fn fetch(&self, url: &str) -> Self::Result {
		self.fetch_with_abort(url, Default::default())
=======
	/// Set the maximum reponse body size.
	pub fn with_max_size(self, n: usize) -> Abort {
		Abort { size: n, .. self }
>>>>>>> 06a7ca22
	}

	/// Set the maximum duration (including redirects).
	pub fn with_max_duration(self, d: Duration) -> Abort {
		Abort { time: d, .. self }
	}

	/// Set the maximum number of redirects to follow.
	pub fn with_max_redirects(self, n: usize) -> Abort {
		Abort { redir: n, .. self }
	}
}

/// Types which retrieve content from some URL.
pub trait Fetch: Clone + Send + Sync + 'static {
	/// The result future.
	type Result: Future<Item=Response, Error=Error> + Send + 'static;

	/// Get content from some URL.
	fn fetch(&self, url: &str, abort: Abort) -> Self::Result;
}

type TxResponse = oneshot::Sender<Result<Response, Error>>;
type TxStartup = std::sync::mpsc::SyncSender<Result<(), io::Error>>;
type ChanItem = Option<(Url, Abort, TxResponse)>;

/// An implementation of `Fetch` using a `hyper` client.
// Due to the `Send` bound of `Fetch` we spawn a background thread for
// actual request/response processing as `hyper::Client` itself does
// not implement `Send` currently.
#[derive(Debug)]
pub struct Client {
	core: mpsc::Sender<ChanItem>,
	refs: Arc<AtomicUsize>,
}

// When cloning a client we increment the internal reference counter.
impl Clone for Client {
	fn clone(&self) -> Client {
		self.refs.fetch_add(1, Ordering::SeqCst);
		Client {
			core: self.core.clone(),
			refs: self.refs.clone(),
		}
	}
}

// When dropping a client, we decrement the reference counter.
// Once it reaches 0 we terminate the background thread.
impl Drop for Client {
	fn drop(&mut self) {
		if self.refs.fetch_sub(1, Ordering::SeqCst) == 1 {
			// ignore send error as it means the background thread is gone already
			let _ = self.core.clone().send(None).wait();
		}
	}
}

impl Client {
	/// Create a new fetch client.
	pub fn new() -> Result<Self, Error> {
		let (tx_start, rx_start) = std::sync::mpsc::sync_channel(1);
		let (tx_proto, rx_proto) = mpsc::channel(64);

		Client::background_thread(tx_start, rx_proto)?;

		match rx_start.recv_timeout(Duration::from_secs(10)) {
			Err(RecvTimeoutError::Timeout) => {
				error!(target: "fetch", "timeout starting background thread");
				return Err(Error::BackgroundThreadDead)
			}
			Err(RecvTimeoutError::Disconnected) => {
				error!(target: "fetch", "background thread gone");
				return Err(Error::BackgroundThreadDead)
			}
			Ok(Err(e)) => {
				error!(target: "fetch", "error starting background thread: {}", e);
				return Err(e.into())
			}
			Ok(Ok(())) => {}
		}

		Ok(Client {
			core: tx_proto,
			refs: Arc::new(AtomicUsize::new(1)),
		})
	}

	fn background_thread(tx_start: TxStartup, rx_proto: mpsc::Receiver<ChanItem>) -> io::Result<thread::JoinHandle<()>> {
		thread::Builder::new().name("fetch".into()).spawn(move || {
			let mut core = match reactor::Core::new() {
				Ok(c) => c,
				Err(e) => return tx_start.send(Err(e)).unwrap_or(())
			};

			let handle = core.handle();
			let hyper = hyper::Client::configure()
				.connector(hyper_rustls::HttpsConnector::new(4, &core.handle()))
				.build(&core.handle());

			let future = rx_proto.take_while(|item| Ok(item.is_some()))
				.map(|item| item.expect("`take_while` is only passing on channel items != None; qed"))
				.for_each(|(url, abort, sender)|
			{
				trace!(target: "fetch", "new request to {}", url);
				if abort.is_aborted() {
					return future::ok(sender.send(Err(Error::Aborted)).unwrap_or(()))
				}
				let ini = (hyper.clone(), url, abort, 0);
				let fut = future::loop_fn(ini, |(client, url, abort, redirects)| {
					let url2 = url.clone();
					let abort2 = abort.clone();
					client.request(get(&url))
						.map(move |resp| Response::new(url2, resp, abort2))
						.from_err()
						.and_then(move |resp| {
							if abort.is_aborted() {
								debug!(target: "fetch", "fetch of {} aborted", url);
								return Err(Error::Aborted)
							}
							if let Some(next_url) = redirect_location(url, &resp) {
								if redirects >= abort.max_redirects() {
									return Err(Error::TooManyRedirects)
								}
								Ok(Loop::Continue((client, next_url, abort, redirects + 1)))
							} else {
								let content_len = resp.headers.get::<ContentLength>().cloned();
								if content_len.map(|n| *n > abort.max_size() as u64).unwrap_or(false) {
									return Err(Error::SizeLimit)
								}
								Ok(Loop::Break(resp))
							}
						})
					})
					.then(|result| {
						future::ok(sender.send(result).unwrap_or(()))
					});
				handle.spawn(fut);
				trace!(target: "fetch", "waiting for next request ...");
				future::ok(())
			});

			tx_start.send(Ok(())).unwrap_or(());

			debug!(target: "fetch", "processing requests ...");
			if let Err(()) = core.run(future) {
				error!(target: "fetch", "error while executing future")
			}
			debug!(target: "fetch", "fetch background thread finished")
		})
	}
}

impl Fetch for Client {
<<<<<<< HEAD
	type Result = CpuFuture<Response, Error>;

	fn new() -> Result<Self, Error> {
		// Max 64MB will be downloaded.
		Self::with_limit(Some(64 * 1024 * 1024))
	}

	fn process<F, I, E>(&self, f: F) -> BoxFuture<I, E> where
		F: Future<Item=I, Error=E> + Send + 'static,
		I: Send + 'static,
		E: Send + 'static,
	{
		Box::new(self.pool.spawn(f))
	}

	fn process_and_forget<F, I, E>(&self, f: F) where
		F: Future<Item=I, Error=E> + Send + 'static,
		I: Send + 'static,
		E: Send + 'static,
	{
		self.pool.spawn(f).forget()
	}

	fn fetch_with_abort(&self, url: &str, abort: Abort) -> Self::Result {
		debug!(target: "fetch", "Fetching from: {:?}", url);

		match self.client() {
			Ok(client) => {
				self.pool.spawn(FetchTask {
					url: url.into(),
					client: client,
					limit: self.limit,
					abort: abort,
					method: Method::Get,
				})
			},
			Err(err) => {
				self.pool.spawn(futures::future::err(err))
			},
		}
	}

	fn post_with_abort(&self, url: &str, abort: Abort) -> Self::Result {
		debug!(target: "fetch", "Posting to: {:?}", url);

		match self.client() {
			Ok(client) => {
				self.pool.spawn(FetchTask {
					url: url.into(),
					client: client,
					limit: self.limit,
					abort: abort,
					method: Method::Post,
				})
			},
			Err(err) => {
				self.pool.spawn(futures::future::err(err))
			},
=======
	type Result = Box<Future<Item=Response, Error=Error> + Send>;

	fn fetch(&self, url: &str, abort: Abort) -> Self::Result {
		debug!(target: "fetch", "fetching: {:?}", url);
		if abort.is_aborted() {
			return Box::new(future::err(Error::Aborted))
>>>>>>> 06a7ca22
		}
		let url: Url = match url.parse() {
			Ok(u) => u,
			Err(e) => return Box::new(future::err(e.into()))
		};
		let (tx_res, rx_res) = oneshot::channel();
		let maxdur = abort.max_duration();
		let sender = self.core.clone();
		let future = sender.send(Some((url.clone(), abort, tx_res)))
			.map_err(|e| {
				error!(target: "fetch", "failed to schedule request: {}", e);
				Error::BackgroundThreadDead
			})
			.and_then(|_| rx_res.map_err(|oneshot::Canceled| Error::BackgroundThreadDead))
			.and_then(future::result)
			.timeout(maxdur)
			.map_err(|err| {
				if let Error::Io(ref e) = err {
					if let io::ErrorKind::TimedOut = e.kind() {
						return Error::Timeout
					}
				}
				err.into()
			});
		Box::new(future)
	}
}

// Extract redirect location from response.
fn redirect_location(u: Url, r: &Response) -> Option<Url> {
	use hyper::StatusCode::*;
	match r.status() {
		MovedPermanently
		| PermanentRedirect
		| TemporaryRedirect
		| Found
		| SeeOther => {
			if let Some(loc) = r.headers.get::<Location>() {
				u.join(loc).ok()
			} else {
				None
			}
		}
		_ => None
	}
}

// Build a simple GET request for the given Url.
fn get(u: &Url) -> hyper::Request {
	let uri = u.as_ref().parse().expect("Every valid URL is aso a URI.");
	let mut rq = Request::new(Method::Get, uri);
	rq.headers_mut().set(UserAgent::new("Parity Fetch Neo"));
	rq
}

/// An HTTP response.
#[derive(Debug)]
pub struct Response {
	url: Url,
	status: StatusCode,
	headers: hyper::Headers,
	body: hyper::Body,
	abort: Abort,
<<<<<<< HEAD
	method: Method,
=======
	nread: usize,
>>>>>>> 06a7ca22
}

impl Response {
	/// Create a new response, wrapping a hyper response.
	pub fn new(u: Url, r: hyper::Response, a: Abort) -> Response {
		Response {
			url: u,
			status: r.status(),
			headers: r.headers().clone(),
			body: r.body(),
			abort: a,
			nread: 0,
		}
	}

	/// The response status.
	pub fn status(&self) -> StatusCode {
		self.status
	}

	/// Status code == OK (200)?
	pub fn is_success(&self) -> bool {
		self.status() == StatusCode::Ok
	}

	/// Is the content-type text/html?
	pub fn is_html(&self) -> bool {
		if let Some(ref mime) = self.content_type() {
			mime.type_() == "text" && mime.subtype() == "html"
		} else {
			false
		}
	}

	/// The conten-type header value.
	pub fn content_type(&self) -> Option<Mime> {
		self.headers.get::<ContentType>().map(|ct| ct.0.clone())
	}
}

impl Stream for Response {
	type Item = hyper::Chunk;
	type Error = Error;

	fn poll(&mut self) -> futures::Poll<Option<Self::Item>, Self::Error> {
		if self.abort.is_aborted() {
			debug!(target: "fetch", "fetch of {} aborted", self.url);
			return Err(Error::Aborted)
		}
		match try_ready!(self.body.poll()) {
			None => Ok(Async::Ready(None)),
			Some(c) => {
				if self.nread + c.len() > self.abort.max_size() {
					debug!(target: "fetch", "size limit {:?} for {} exceeded", self.abort.max_size(), self.url);
					return Err(Error::SizeLimit)
				}
				self.nread += c.len();
				Ok(Async::Ready(Some(c)))
			}
		}
	}
}

<<<<<<< HEAD
		trace!(target: "fetch", "Starting fetch task: {:?}", self.url);
		let mut result = match self.method {
			Method::Get => self.client.get(&self.url),
			Method::Post => self.client.post(&self.url),
		};
		let result = result
			.header(reqwest::header::UserAgent::new("Parity Fetch"))
			.send()?;
=======
/// `BodyReader` serves as an adapter from async to sync I/O.
///
/// It implements `io::Read` by repedately waiting for the next `Chunk`
/// of hyper's response `Body` which blocks the current thread.
pub struct BodyReader {
	chunk: hyper::Chunk,
	body: Option<hyper::Body>,
	abort: Abort,
	offset: usize,
	count: usize,
}
>>>>>>> 06a7ca22

impl BodyReader {
	/// Create a new body reader for the given response.
	pub fn new(r: Response) -> BodyReader {
		BodyReader {
			body: Some(r.body),
			chunk: Default::default(),
			abort: r.abort,
			offset: 0,
			count: 0,
		}
	}
}

impl io::Read for BodyReader {
	fn read(&mut self, buf: &mut [u8]) -> io::Result<usize> {
		let mut n = 0;
		while self.body.is_some() {
			// Can we still read from the current chunk?
			if self.offset < self.chunk.len() {
				let k = min(self.chunk.len() - self.offset, buf.len() - n);
				if self.count + k > self.abort.max_size() {
					debug!(target: "fetch", "size limit {:?} exceeded", self.abort.max_size());
					return Err(io::Error::new(io::ErrorKind::PermissionDenied, "size limit exceeded"))
				}
				let c = &self.chunk[self.offset .. self.offset + k];
				(&mut buf[n .. n + k]).copy_from_slice(c);
				self.offset += k;
				self.count += k;
				n += k;
				if n == buf.len() {
					break
				}
			} else {
				let body = self.body.take().expect("loop condition ensures `self.body` is always defined; qed");
				match body.into_future().wait() { // wait for next chunk
					Err((e, _)) => {
						error!(target: "fetch", "failed to read chunk: {}", e);
						return Err(io::Error::new(io::ErrorKind::Other, "failed to read body chunk"))
					}
					Ok((None, _)) => break, // body is exhausted, break out of the loop
					Ok((Some(c), b)) => {
						self.body = Some(b);
						self.chunk = c;
						self.offset = 0
					}
				}
			}
		}
		Ok(n)
	}
}

/// Fetch error cases.
#[derive(Debug)]
pub enum Error {
	/// Hyper gave us an error.
	Hyper(hyper::Error),
	/// Some I/O error occured.
	Io(io::Error),
	/// Invalid URLs where attempted to parse.
	Url(url::ParseError),
	/// Calling code invoked `Abort::abort`.
	Aborted,
	/// Too many redirects have been encountered.
	TooManyRedirects,
	/// The maximum duration was reached.
	Timeout,
	/// The response body is too large.
	SizeLimit,
	/// The background processing thread does not run.
	BackgroundThreadDead,
}

impl fmt::Display for Error {
	fn fmt(&self, fmt: &mut fmt::Formatter) -> fmt::Result {
		match *self {
			Error::Aborted => write!(fmt, "The request has been aborted."),
			Error::Hyper(ref e) => write!(fmt, "{}", e),
			Error::Url(ref e) => write!(fmt, "{}", e),
			Error::Io(ref e) => write!(fmt, "{}", e),
			Error::BackgroundThreadDead => write!(fmt, "background thread gond"),
			Error::TooManyRedirects => write!(fmt, "too many redirects"),
			Error::Timeout => write!(fmt, "request timed out"),
			Error::SizeLimit => write!(fmt, "size limit reached"),
		}
	}
}

impl From<hyper::Error> for Error {
	fn from(e: hyper::Error) -> Self {
		Error::Hyper(e)
	}
}

impl From<io::Error> for Error {
	fn from(e: io::Error) -> Self {
		Error::Io(e)
	}
}

impl From<url::ParseError> for Error {
	fn from(e: url::ParseError) -> Self {
		Error::Url(e)
	}
}

#[cfg(test)]
mod test {
	use super::*;
	use futures::future;
	use futures::sync::mpsc;
	use futures_timer::Delay;
	use hyper::StatusCode;
	use hyper::server::{Http, Request, Response, Service};
	use std;
	use std::io::Read;
	use std::net::SocketAddr;

	const ADDRESS: &str = "127.0.0.1:0";

	#[test]
	fn it_should_fetch() {
		let server = TestServer::run();
		let client = Client::new().unwrap();
		let future = client.fetch(&format!("http://{}?123", server.addr()), Default::default());
		let resp = future.wait().unwrap();
		assert!(resp.is_success());
		let body = resp.concat2().wait().unwrap();
		assert_eq!(&body[..], b"123")
	}

	#[test]
	fn it_should_timeout() {
		let server = TestServer::run();
		let client = Client::new().unwrap();
		let abort = Abort::default().with_max_duration(Duration::from_secs(1));
		match client.fetch(&format!("http://{}/delay?3", server.addr()), abort).wait() {
			Err(Error::Timeout) => {}
			other => panic!("expected timeout, got {:?}", other)
		}
	}

	#[test]
	fn it_should_follow_redirects() {
		let server = TestServer::run();
		let client = Client::new().unwrap();
		let abort = Abort::default();
		let future = client.fetch(&format!("http://{}/redirect?http://{}/", server.addr(), server.addr()), abort);
		assert!(future.wait().unwrap().is_success())
	}

	#[test]
	fn it_should_follow_relative_redirects() {
		let server = TestServer::run();
		let client = Client::new().unwrap();
		let abort = Abort::default().with_max_redirects(4);
		let future = client.fetch(&format!("http://{}/redirect?/", server.addr()), abort);
		assert!(future.wait().unwrap().is_success())
	}

	#[test]
	fn it_should_not_follow_too_many_redirects() {
		let server = TestServer::run();
		let client = Client::new().unwrap();
		let abort = Abort::default().with_max_redirects(3);
		match client.fetch(&format!("http://{}/loop", server.addr()), abort).wait() {
			Err(Error::TooManyRedirects) => {}
			other => panic!("expected too many redirects error, got {:?}", other)
		}
	}

	#[test]
	fn it_should_read_data() {
		let server = TestServer::run();
		let client = Client::new().unwrap();
		let abort = Abort::default();
		let future = client.fetch(&format!("http://{}?abcdefghijklmnopqrstuvwxyz", server.addr()), abort);
		let resp = future.wait().unwrap();
		assert!(resp.is_success());
		assert_eq!(&resp.concat2().wait().unwrap()[..], b"abcdefghijklmnopqrstuvwxyz")
	}

<<<<<<< HEAD
	/// Returns `true` if response status code is 404.
	pub fn is_not_found(&self) -> bool {
		self.status() == reqwest::StatusCode::NotFound
	}

	/// Returns `true` if content type of this response is `text/html`
	pub fn is_html(&self) -> bool {
		match self.content_type() {
			Some(ref mime) if mime.type_() == "text" && mime.subtype() == "html" => true,
			_ => false,
=======
	#[test]
	fn it_should_not_read_too_much_data() {
		let server = TestServer::run();
		let client = Client::new().unwrap();
		let abort = Abort::default().with_max_size(3);
		let resp = client.fetch(&format!("http://{}/?1234", server.addr()), abort).wait().unwrap();
		assert!(resp.is_success());
		match resp.concat2().wait() {
			Err(Error::SizeLimit) => {}
			other => panic!("expected size limit error, got {:?}", other)
>>>>>>> 06a7ca22
		}
	}

	#[test]
	fn it_should_not_read_too_much_data_sync() {
		let server = TestServer::run();
		let client = Client::new().unwrap();
		let abort = Abort::default().with_max_size(3);
		let resp = client.fetch(&format!("http://{}/?1234", server.addr()), abort).wait().unwrap();
		assert!(resp.is_success());
		let mut buffer = Vec::new();
		let mut reader = BodyReader::new(resp);
		match reader.read_to_end(&mut buffer) {
			Err(ref e) if e.kind() == io::ErrorKind::PermissionDenied => {}
			other => panic!("expected size limit error, got {:?}", other)
		}
	}

	struct TestServer;

	impl Service for TestServer {
		type Request = Request;
		type Response = Response;
		type Error = hyper::Error;
		type Future = Box<Future<Item=Self::Response, Error=Self::Error>>;

		fn call(&self, req: Request) -> Self::Future {
			match req.uri().path() {
				"/" => {
					let body = req.uri().query().unwrap_or("").to_string();
					let req = Response::new().with_body(body);
					Box::new(future::ok(req))
				}
				"/redirect" => {
					let loc = Location::new(req.uri().query().unwrap_or("/").to_string());
					let req = Response::new()
						.with_status(StatusCode::MovedPermanently)
						.with_header(loc);
					Box::new(future::ok(req))
				}
				"/loop" => {
					let req = Response::new()
						.with_status(StatusCode::MovedPermanently)
						.with_header(Location::new("/loop".to_string()));
					Box::new(future::ok(req))
				}
				"/delay" => {
					let d = Duration::from_secs(req.uri().query().unwrap_or("0").parse().unwrap());
					Box::new(Delay::new(d).from_err().map(|_| Response::new()))
				}
				_ => Box::new(future::ok(Response::new().with_status(StatusCode::NotFound)))
			}
		}
	}

	impl TestServer {
		fn run() -> Handle {
			let (tx_start, rx_start) = std::sync::mpsc::sync_channel(1);
			let (tx_end, rx_end) = mpsc::channel(0);
			let rx_end_fut = rx_end.into_future().map(|_| ()).map_err(|_| ());
			thread::spawn(move || {
				let addr = ADDRESS.parse().unwrap();
				let server = Http::new().bind(&addr, || Ok(TestServer)).unwrap();
				tx_start.send(server.local_addr().unwrap()).unwrap_or(());
				server.run_until(rx_end_fut).unwrap();
			});
			Handle(rx_start.recv().unwrap(), tx_end)
		}
	}

	struct Handle(SocketAddr, mpsc::Sender<()>);

	impl Handle {
		fn addr(&self) -> SocketAddr {
			self.0
		}
	}

	impl Drop for Handle {
		fn drop(&mut self) {
			self.1.clone().send(()).wait().unwrap();
		}
	}
}<|MERGE_RESOLUTION|>--- conflicted
+++ resolved
@@ -25,30 +25,6 @@
 use std;
 use std::cmp::min;
 use std::sync::Arc;
-<<<<<<< HEAD
-use std::sync::atomic::{self, AtomicBool};
-
-use futures::{self, Future};
-use futures_cpupool::{CpuPool, CpuFuture};
-use parking_lot::RwLock;
-use reqwest;
-use reqwest::mime::Mime;
-
-type BoxFuture<A, B> = Box<Future<Item = A, Error = B> + Send>;
-
-/// Fetch methods.
-#[derive(Debug, Clone, Copy, PartialEq)]
-enum Method {
-	/// Get.
-	Get,
-	/// Post.
-	Post,
-}
-
-/// Fetch abort control
-#[derive(Default, Debug, Clone)]
-pub struct Abort(Arc<AtomicBool>);
-=======
 use std::sync::atomic::{AtomicBool, AtomicUsize, Ordering};
 use std::sync::mpsc::RecvTimeoutError;
 use std::thread;
@@ -73,7 +49,6 @@
 	time: Duration,
 	redir: usize,
 }
->>>>>>> 06a7ca22
 
 impl Default for Abort {
 	fn default() -> Abort {
@@ -123,19 +98,9 @@
 		self.abort.store(true, Ordering::SeqCst)
 	}
 
-<<<<<<< HEAD
-	/// Post to URL, returns the future for the result.
-	/// Supports aborting the request in the middle of execution.
-	fn post_with_abort(&self, url: &str, abort: Abort) -> Self::Result;
-
-	/// Fetch URL and get a future for the result.
-	fn fetch(&self, url: &str) -> Self::Result {
-		self.fetch_with_abort(url, Default::default())
-=======
 	/// Set the maximum reponse body size.
 	pub fn with_max_size(self, n: usize) -> Abort {
 		Abort { size: n, .. self }
->>>>>>> 06a7ca22
 	}
 
 	/// Set the maximum duration (including redirects).
@@ -155,12 +120,12 @@
 	type Result: Future<Item=Response, Error=Error> + Send + 'static;
 
 	/// Get content from some URL.
-	fn fetch(&self, url: &str, abort: Abort) -> Self::Result;
+	fn fetch(&self, url: &str, method: Method, abort: Abort) -> Self::Result;
 }
 
 type TxResponse = oneshot::Sender<Result<Response, Error>>;
 type TxStartup = std::sync::mpsc::SyncSender<Result<(), io::Error>>;
-type ChanItem = Option<(Url, Abort, TxResponse)>;
+type ChanItem = Option<(Url, Method, Abort, TxResponse)>;
 
 /// An implementation of `Fetch` using a `hyper` client.
 // Due to the `Send` bound of `Fetch` we spawn a background thread for
@@ -238,17 +203,17 @@
 
 			let future = rx_proto.take_while(|item| Ok(item.is_some()))
 				.map(|item| item.expect("`take_while` is only passing on channel items != None; qed"))
-				.for_each(|(url, abort, sender)|
+				.for_each(|(url, method, abort, sender)|
 			{
 				trace!(target: "fetch", "new request to {}", url);
 				if abort.is_aborted() {
 					return future::ok(sender.send(Err(Error::Aborted)).unwrap_or(()))
 				}
-				let ini = (hyper.clone(), url, abort, 0);
-				let fut = future::loop_fn(ini, |(client, url, abort, redirects)| {
+				let ini = (hyper.clone(), url, method, abort, 0);
+				let fut = future::loop_fn(ini, |(client, url, method, abort, redirects)| {
 					let url2 = url.clone();
 					let abort2 = abort.clone();
-					client.request(get(&url))
+					client.request(build_request(&url, method.clone()))
 						.map(move |resp| Response::new(url2, resp, abort2))
 						.from_err()
 						.and_then(move |resp| {
@@ -260,7 +225,7 @@
 								if redirects >= abort.max_redirects() {
 									return Err(Error::TooManyRedirects)
 								}
-								Ok(Loop::Continue((client, next_url, abort, redirects + 1)))
+								Ok(Loop::Continue((client, next_url, method, abort, redirects + 1)))
 							} else {
 								let content_len = resp.headers.get::<ContentLength>().cloned();
 								if content_len.map(|n| *n > abort.max_size() as u64).unwrap_or(false) {
@@ -290,73 +255,12 @@
 }
 
 impl Fetch for Client {
-<<<<<<< HEAD
-	type Result = CpuFuture<Response, Error>;
-
-	fn new() -> Result<Self, Error> {
-		// Max 64MB will be downloaded.
-		Self::with_limit(Some(64 * 1024 * 1024))
-	}
-
-	fn process<F, I, E>(&self, f: F) -> BoxFuture<I, E> where
-		F: Future<Item=I, Error=E> + Send + 'static,
-		I: Send + 'static,
-		E: Send + 'static,
-	{
-		Box::new(self.pool.spawn(f))
-	}
-
-	fn process_and_forget<F, I, E>(&self, f: F) where
-		F: Future<Item=I, Error=E> + Send + 'static,
-		I: Send + 'static,
-		E: Send + 'static,
-	{
-		self.pool.spawn(f).forget()
-	}
-
-	fn fetch_with_abort(&self, url: &str, abort: Abort) -> Self::Result {
-		debug!(target: "fetch", "Fetching from: {:?}", url);
-
-		match self.client() {
-			Ok(client) => {
-				self.pool.spawn(FetchTask {
-					url: url.into(),
-					client: client,
-					limit: self.limit,
-					abort: abort,
-					method: Method::Get,
-				})
-			},
-			Err(err) => {
-				self.pool.spawn(futures::future::err(err))
-			},
-		}
-	}
-
-	fn post_with_abort(&self, url: &str, abort: Abort) -> Self::Result {
-		debug!(target: "fetch", "Posting to: {:?}", url);
-
-		match self.client() {
-			Ok(client) => {
-				self.pool.spawn(FetchTask {
-					url: url.into(),
-					client: client,
-					limit: self.limit,
-					abort: abort,
-					method: Method::Post,
-				})
-			},
-			Err(err) => {
-				self.pool.spawn(futures::future::err(err))
-			},
-=======
 	type Result = Box<Future<Item=Response, Error=Error> + Send>;
 
-	fn fetch(&self, url: &str, abort: Abort) -> Self::Result {
+	fn fetch(&self, url: &str, method: Method, abort: Abort) -> Self::Result {
 		debug!(target: "fetch", "fetching: {:?}", url);
 		if abort.is_aborted() {
 			return Box::new(future::err(Error::Aborted))
->>>>>>> 06a7ca22
 		}
 		let url: Url = match url.parse() {
 			Ok(u) => u,
@@ -365,7 +269,7 @@
 		let (tx_res, rx_res) = oneshot::channel();
 		let maxdur = abort.max_duration();
 		let sender = self.core.clone();
-		let future = sender.send(Some((url.clone(), abort, tx_res)))
+		let future = sender.send(Some((url.clone(), method, abort, tx_res)))
 			.map_err(|e| {
 				error!(target: "fetch", "failed to schedule request: {}", e);
 				Error::BackgroundThreadDead
@@ -404,10 +308,10 @@
 	}
 }
 
-// Build a simple GET request for the given Url.
-fn get(u: &Url) -> hyper::Request {
+// Build a simple request for the given Url and method
+fn build_request(u: &Url, method: Method) -> hyper::Request {
 	let uri = u.as_ref().parse().expect("Every valid URL is aso a URI.");
-	let mut rq = Request::new(Method::Get, uri);
+	let mut rq = Request::new(method, uri);
 	rq.headers_mut().set(UserAgent::new("Parity Fetch Neo"));
 	rq
 }
@@ -420,11 +324,7 @@
 	headers: hyper::Headers,
 	body: hyper::Body,
 	abort: Abort,
-<<<<<<< HEAD
-	method: Method,
-=======
 	nread: usize,
->>>>>>> 06a7ca22
 }
 
 impl Response {
@@ -450,6 +350,11 @@
 		self.status() == StatusCode::Ok
 	}
 
+	/// Status code == 404.
+	pub fn is_not_found(&self) -> bool {
+		self.status() == StatusCode::NotFound
+	}
+
 	/// Is the content-type text/html?
 	pub fn is_html(&self) -> bool {
 		if let Some(ref mime) = self.content_type() {
@@ -488,16 +393,6 @@
 	}
 }
 
-<<<<<<< HEAD
-		trace!(target: "fetch", "Starting fetch task: {:?}", self.url);
-		let mut result = match self.method {
-			Method::Get => self.client.get(&self.url),
-			Method::Post => self.client.post(&self.url),
-		};
-		let result = result
-			.header(reqwest::header::UserAgent::new("Parity Fetch"))
-			.send()?;
-=======
 /// `BodyReader` serves as an adapter from async to sync I/O.
 ///
 /// It implements `io::Read` by repedately waiting for the next `Chunk`
@@ -509,7 +404,6 @@
 	offset: usize,
 	count: usize,
 }
->>>>>>> 06a7ca22
 
 impl BodyReader {
 	/// Create a new body reader for the given response.
@@ -623,7 +517,7 @@
 	use futures::future;
 	use futures::sync::mpsc;
 	use futures_timer::Delay;
-	use hyper::StatusCode;
+	use hyper::{StatusCode, Method};
 	use hyper::server::{Http, Request, Response, Service};
 	use std;
 	use std::io::Read;
@@ -635,7 +529,7 @@
 	fn it_should_fetch() {
 		let server = TestServer::run();
 		let client = Client::new().unwrap();
-		let future = client.fetch(&format!("http://{}?123", server.addr()), Default::default());
+		let future = client.fetch(&format!("http://{}?123", server.addr()), Method::Get, Default::default());
 		let resp = future.wait().unwrap();
 		assert!(resp.is_success());
 		let body = resp.concat2().wait().unwrap();
@@ -647,7 +541,7 @@
 		let server = TestServer::run();
 		let client = Client::new().unwrap();
 		let abort = Abort::default().with_max_duration(Duration::from_secs(1));
-		match client.fetch(&format!("http://{}/delay?3", server.addr()), abort).wait() {
+		match client.fetch(&format!("http://{}/delay?3", server.addr()), Method::Get, abort).wait() {
 			Err(Error::Timeout) => {}
 			other => panic!("expected timeout, got {:?}", other)
 		}
@@ -658,7 +552,7 @@
 		let server = TestServer::run();
 		let client = Client::new().unwrap();
 		let abort = Abort::default();
-		let future = client.fetch(&format!("http://{}/redirect?http://{}/", server.addr(), server.addr()), abort);
+		let future = client.fetch(&format!("http://{}/redirect?http://{}/", server.addr(), server.addr()), Method::Get, abort);
 		assert!(future.wait().unwrap().is_success())
 	}
 
@@ -667,7 +561,7 @@
 		let server = TestServer::run();
 		let client = Client::new().unwrap();
 		let abort = Abort::default().with_max_redirects(4);
-		let future = client.fetch(&format!("http://{}/redirect?/", server.addr()), abort);
+		let future = client.fetch(&format!("http://{}/redirect?/", server.addr()), Method::Get, abort);
 		assert!(future.wait().unwrap().is_success())
 	}
 
@@ -676,7 +570,7 @@
 		let server = TestServer::run();
 		let client = Client::new().unwrap();
 		let abort = Abort::default().with_max_redirects(3);
-		match client.fetch(&format!("http://{}/loop", server.addr()), abort).wait() {
+		match client.fetch(&format!("http://{}/loop", server.addr()), Method::Get, abort).wait() {
 			Err(Error::TooManyRedirects) => {}
 			other => panic!("expected too many redirects error, got {:?}", other)
 		}
@@ -687,35 +581,22 @@
 		let server = TestServer::run();
 		let client = Client::new().unwrap();
 		let abort = Abort::default();
-		let future = client.fetch(&format!("http://{}?abcdefghijklmnopqrstuvwxyz", server.addr()), abort);
+		let future = client.fetch(&format!("http://{}?abcdefghijklmnopqrstuvwxyz", server.addr()), Method::Get, abort);
 		let resp = future.wait().unwrap();
 		assert!(resp.is_success());
 		assert_eq!(&resp.concat2().wait().unwrap()[..], b"abcdefghijklmnopqrstuvwxyz")
 	}
 
-<<<<<<< HEAD
-	/// Returns `true` if response status code is 404.
-	pub fn is_not_found(&self) -> bool {
-		self.status() == reqwest::StatusCode::NotFound
-	}
-
-	/// Returns `true` if content type of this response is `text/html`
-	pub fn is_html(&self) -> bool {
-		match self.content_type() {
-			Some(ref mime) if mime.type_() == "text" && mime.subtype() == "html" => true,
-			_ => false,
-=======
 	#[test]
 	fn it_should_not_read_too_much_data() {
 		let server = TestServer::run();
 		let client = Client::new().unwrap();
 		let abort = Abort::default().with_max_size(3);
-		let resp = client.fetch(&format!("http://{}/?1234", server.addr()), abort).wait().unwrap();
+		let resp = client.fetch(&format!("http://{}/?1234", server.addr()), Method::Get, abort).wait().unwrap();
 		assert!(resp.is_success());
 		match resp.concat2().wait() {
 			Err(Error::SizeLimit) => {}
 			other => panic!("expected size limit error, got {:?}", other)
->>>>>>> 06a7ca22
 		}
 	}
 
@@ -724,7 +605,7 @@
 		let server = TestServer::run();
 		let client = Client::new().unwrap();
 		let abort = Abort::default().with_max_size(3);
-		let resp = client.fetch(&format!("http://{}/?1234", server.addr()), abort).wait().unwrap();
+		let resp = client.fetch(&format!("http://{}/?1234", server.addr()), Method::Get, abort).wait().unwrap();
 		assert!(resp.is_success());
 		let mut buffer = Vec::new();
 		let mut reader = BodyReader::new(resp);

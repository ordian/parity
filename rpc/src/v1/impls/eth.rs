--- conflicted
+++ resolved
@@ -748,35 +748,6 @@
 			warn!(target: "miner", "Cannot give work package - no author is configured. Use --author to configure!");
 			return Err(errors::no_author())
 		}
-<<<<<<< HEAD
-=======
-		self.miner.map_sealing_work(&*self.client, |b| {
-			let pow_hash = b.hash();
-			let target = Ethash::difficulty_to_boundary(b.block().header().difficulty());
-			let seed_hash = self.seed_compute.lock().hash_block_number(b.block().header().number());
-
-			let now = SystemTime::now().duration_since(UNIX_EPOCH).unwrap_or_default().as_secs();
-			if no_new_work_timeout > 0 && b.block().header().timestamp() + no_new_work_timeout < now {
-				Err(errors::no_new_work())
-			} else if self.options.send_block_number_in_get_work {
-				let block_number = b.block().header().number();
-				Ok(Work {
-					pow_hash: pow_hash.into(),
-					seed_hash: seed_hash.into(),
-					target: target.into(),
-					number: Some(block_number),
-				})
-			} else {
-				Ok(Work {
-					pow_hash: pow_hash.into(),
-					seed_hash: seed_hash.into(),
-					target: target.into(),
-					number: None
-				})
-			}
-		}).unwrap_or(Err(errors::internal("No work found.", "")))
-	}
->>>>>>> d27c36cf
 
 		let work = self.miner.work_package(&*self.client).ok_or_else(|| {
 			warn!(target: "miner", "Cannot give work package - engine seals internally.");
@@ -787,7 +758,8 @@
 		let target = Ethash::difficulty_to_boundary(&difficulty);
 		let seed_hash = self.seed_compute.lock().hash_block_number(number);
 
-		if no_new_work_timeout > 0 && timestamp + no_new_work_timeout < get_time().sec as u64 {
+		let now = SystemTime::now().duration_since(UNIX_EPOCH).unwrap_or_default().as_secs();
+		if no_new_work_timeout > 0 && timestamp + no_new_work_timeout < now {
 			Err(errors::no_new_work())
 		} else if self.options.send_block_number_in_get_work {
 			Ok(Work {
